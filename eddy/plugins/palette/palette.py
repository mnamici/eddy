# -*- coding: utf-8 -*-

##########################################################################
#                                                                        #
#  Eddy: a graphical editor for the specification of Graphol ontologies  #
#  Copyright (C) 2015 Daniele Pantaleone <danielepantaleone@me.com>      #
#                                                                        #
#  This program is free software: you can redistribute it and/or modify  #
#  it under the terms of the GNU General Public License as published by  #
#  the Free Software Foundation, either version 3 of the License, or     #
#  (at your option) any later version.                                   #
#                                                                        #
#  This program is distributed in the hope that it will be useful,       #
#  but WITHOUT ANY WARRANTY; without even the implied warranty of        #
#  MERCHANTABILITY or FITNESS FOR A PARTICULAR PURPOSE. See the          #
#  GNU General Public License for more details.                          #
#                                                                        #
#  You should have received a copy of the GNU General Public License     #
#  along with this program. If not, see <http://www.gnu.org/licenses/>.  #
#                                                                        #
#  #####################                          #####################  #
#                                                                        #
#  Graphol is developed by members of the DASI-lab group of the          #
#  Dipartimento di Ingegneria Informatica, Automatica e Gestionale       #
#  A.Ruberti at Sapienza University of Rome: http://www.dis.uniroma1.it  #
#                                                                        #
#     - Domenico Lembo <lembo@dis.uniroma1.it>                           #
#     - Valerio Santarelli <santarelli@dis.uniroma1.it>                  #
#     - Domenico Fabio Savo <savo@dis.uniroma1.it>                       #
#     - Daniele Pantaleone <pantaleone@dis.uniroma1.it>                  #
#     - Marco Console <console@dis.uniroma1.it>                          #
#                                                                        #
##########################################################################


from math import (
    ceil,
    cos,
    pi as M_PI,
    sin,
    sqrt,
)

from PyQt5 import (
    QtCore,
    QtGui,
    QtWidgets,
)

from eddy.core.datatypes.graphol import Item
from eddy.core.datatypes.misc import DiagramMode
from eddy.core.datatypes.owl import (
    Facet,
    OWLProfile,
)
from eddy.core.datatypes.qt import Font
from eddy.core.functions.signals import (
    connect,
    disconnect,
)
from eddy.core.plugin import AbstractPlugin
from eddy.ui.dock import DockWidget


class PalettePlugin(AbstractPlugin):
    """
    This plugin provides the Graphol palette for Eddy.
    """
    #############################################
    #   EVENTS
    #################################

    def eventFilter(self, source, event):
        """
        Filters events if this object has been installed as an event filter for the watched object.
        :type source: QObject
        :type event: QtCore.QEvent
        :rtype: bool
        """
        if event.type() == QtCore.QEvent.Resize:
            widget = source.widget()
            widget.redraw()
        return super().eventFilter(source, event)

    #############################################
    #   SLOTS
    #################################

    @QtCore.pyqtSlot()
    def doActivatePalette(self):
        """
        Activate palette buttons.
        """
        profile = self.project.profile.type()
        widget = self.widget('palette')
        widget.button(Item.UnionNode).setEnabled(profile is not OWLProfile.OWL2QL)
        widget.button(Item.DisjointUnionNode).setEnabled(profile is not OWLProfile.OWL2QL)
        widget.button(Item.DatatypeRestrictionNode).setEnabled(profile not in {OWLProfile.OWL2QL, OWLProfile.OWL2RL})
        widget.button(Item.FacetIRINode).setEnabled(profile not in {OWLProfile.OWL2QL, OWLProfile.OWL2RL})
        widget.button(Item.EnumerationNode).setEnabled(profile is not OWLProfile.OWL2QL)
        widget.button(Item.RoleChainNode).setEnabled(profile is not OWLProfile.OWL2QL)
        widget.button(Item.SameEdge).setEnabled(profile is not OWLProfile.OWL2QL)

    @QtCore.pyqtSlot('QGraphicsScene')
    def onDiagramAdded(self, diagram):
        """
        Executed when a diagram is added to the project.
        :typw diagram: Diagram
        """
        self.debug('Connecting to diagram: %s', diagram.name)
        connect(diagram.sgnItemInsertionCompleted, self.onDiagramItemInsertionCompleted)
        connect(diagram.sgnModeChanged, self.onDiagramModeChanged)

    @QtCore.pyqtSlot('QGraphicsItem', int)
    def onDiagramItemInsertionCompleted(self, _, modifiers):
        """
        Executed after an item MANUAL insertion process ends (not triggered for item added programmatically).
        :type _: AbstractItem
        :type modifiers: int
        """
        diagram = self.session.mdi.activeDiagram()
        if diagram:
            if not modifiers & QtCore.Qt.ControlModifier:
                self.widget('palette').reset()
                diagram.setMode(DiagramMode.Idle)

    @QtCore.pyqtSlot(DiagramMode)
    def onDiagramModeChanged(self, mode):
        """
        Executed when the diagram operational mode changes.
        :type mode: DiagramMode
        """
        if mode not in (DiagramMode.NodeAdd, DiagramMode.EdgeAdd):
            self.widget('palette').reset()

    @QtCore.pyqtSlot('QGraphicsScene')
    def onDiagramRemoved(self, diagram):
        """
        Executed when a diagram is removed to the project.
        :typw diagram: Diagram
        """
        self.debug('Disconnecting from diagram: %s', diagram.name)
        disconnect(diagram.sgnItemInsertionCompleted, self.onDiagramItemInsertionCompleted)
        disconnect(diagram.sgnModeChanged, self.onDiagramModeChanged)

    @QtCore.pyqtSlot()
    def onSessionReady(self):
        """
        Executed whenever the main session completes the startup sequence.
        """
        self.debug('Connecting to project: %s', self.project.name)
        connect(self.project.sgnDiagramAdded, self.onDiagramAdded)
        connect(self.project.sgnDiagramRemoved, self.onDiagramRemoved)
        connect(self.project.sgnUpdated, self.doActivatePalette)
        for diagram in self.project.diagrams():
            self.debug('Connecting to diagram: %s', diagram.name)
            connect(diagram.sgnItemInsertionCompleted, self.onDiagramItemInsertionCompleted)
            connect(diagram.sgnModeChanged, self.onDiagramModeChanged)

    #############################################
    #   HOOKS
    #################################

    def dispose(self):
        """
        Executed whenever the plugin is going to be destroyed.
        """
        # DISCONNECT FROM ALL THE DIAGRAMS
        for diagram in self.project.diagrams():
            self.debug('Disconnecting from diagrams: %s', diagram.name)
            disconnect(diagram.sgnItemInsertionCompleted, self.onDiagramItemInsertionCompleted)
            disconnect(diagram.sgnModeChanged, self.onDiagramModeChanged)

        # DISCONNECT FROM CURRENT PROJECT
        self.debug('Disconnecting from project: %s', self.project.name)
        disconnect(self.project.sgnDiagramAdded, self.onDiagramAdded)
        disconnect(self.project.sgnDiagramRemoved, self.onDiagramRemoved)
        disconnect(self.project.sgnUpdated, self.doActivatePalette)

        # DISCONNECT FROM ACTIVE SESSION
        self.debug('Disconnecting from active session')
        disconnect(self.session.sgnReady, self.onSessionReady)

        # REMOVE DOCKING AREA WIDGET MENU ENTRY
        self.debug('Removing docking area widget toggle from "view" menu')
        menu = self.session.menu('view')
        menu.removeAction(self.widget('palette_dock').toggleViewAction())

        # UNINSTALL THE PALETTE DOCK WIDGET
        self.debug('Uninstalling docking area widget')
        self.session.removeDockWidget(self.widget('palette_dock'))

    # noinspection PyArgumentList
    def start(self):
        """
        Perform initialization tasks for the plugin.
        """
        # INITIALIZE THE WIDGET
        self.debug('Creating palette widget')
        widget = PaletteWidget(self)
        widget.setObjectName('palette')
        self.addWidget(widget)

        # CREATE TOGGLE ACTIONS
        self.debug('Creating palette toggle actions')
        group = QtWidgets.QActionGroup(self, objectName='palette_toggle')
        group.setExclusive(False)
        for item in widget.items:
            action = QtWidgets.QAction(item.realName.title(), group, objectName=item.name, checkable=True)
            action.setChecked(widget.display[item])
            action.setData(item)
            connect(action.triggered, widget.onMenuButtonClicked)
            group.addAction(action)
        self.addAction(group)

        # CREATE TOGGLE MENU
        self.debug('Creating palette toggle menu')
        menu = QtWidgets.QMenu(objectName='palette_toggle')
        menu.addActions(self.action('palette_toggle').actions())
        self.addMenu(menu)

        # CREATE CONTROL WIDGET
        self.debug('Creating palette toggle control widget')
        button = QtWidgets.QToolButton(objectName='palette_toggle')
        button.setIcon(QtGui.QIcon(':/icons/18/ic_settings_black'))
        button.setContentsMargins(0, 0, 0, 0)
        button.setFixedSize(18, 18)
        button.setFocusPolicy(QtCore.Qt.NoFocus)
        button.setMenu(self.menu('palette_toggle'))
        button.setPopupMode(QtWidgets.QToolButton.InstantPopup)
        self.addWidget(button)

        # CREATE DOCKING AREA WIDGET
        self.debug('Creating docking area widget')
        widget = DockWidget('Palette', QtGui.QIcon(':/icons/18/ic_palette_black'), self.session)
        widget.addTitleBarButton(self.widget('palette_toggle'))
        widget.installEventFilter(self)
        widget.setAllowedAreas(QtCore.Qt.LeftDockWidgetArea | QtCore.Qt.RightDockWidgetArea)
        widget.setObjectName('palette_dock')
        widget.setWidget(self.widget('palette'))
        self.addWidget(widget)

        # CREATE SHORTCUTS
        action = widget.toggleViewAction()
        action.setParent(self.session)
        action.setShortcut(QtGui.QKeySequence('Alt+1'))

        # CREATE ENTRY IN VIEW MENU
        self.debug('Creating docking area widget toggle in "view" menu')
        menu = self.session.menu('view')
        menu.addAction(self.widget('palette_dock').toggleViewAction())

        # INSTALL DOCKING AREA WIDGET
        self.debug('Installing docking area widget')
        self.session.addDockWidget(QtCore.Qt.LeftDockWidgetArea, self.widget('palette_dock'))

        # LISTEN FOR SESSION READY SIGNAL
        self.debug('Connecting to active session')
        connect(self.session.sgnReady, self.onSessionReady)
        connect(self.session.sgnReady, self.doActivatePalette)


class PaletteWidget(QtWidgets.QWidget):
    """
    This class implements the Graphol palette widget.
    """

    def __init__(self, plugin):
        """
        Initialize the palette widget.
        :type plugin: Palette
        """
        super().__init__(plugin.parent())
        self.columns = -1
        self.buttons = {}
        self.display = {}
        self.plugin = plugin
        self.items = [
            Item.ConceptIRINode,
            Item.RoleIRINode,
            Item.AttributeIRINode,
            Item.ValueDomainIRINode,
            Item.IndividualIRINode,
            Item.LiteralNode,
            Item.FacetIRINode,
            Item.DomainRestrictionNode,
            Item.RangeRestrictionNode,
            Item.IntersectionNode,
            Item.RoleChainNode,
            Item.DatatypeRestrictionNode,
            Item.RoleInverseNode,
            Item.ComplementNode,
            Item.EnumerationNode,
            Item.UnionNode,
            Item.DisjointUnionNode,
            Item.PropertyAssertionNode,
            Item.InclusionEdge,
            Item.EquivalenceEdge,
            Item.InputEdge,
            Item.MembershipEdge,
            Item.SameEdge,
            Item.DifferentEdge
        ]
        self.shortcutPrefix = 'Shift+Alt'
        self.itemShortcuts = {
            Item.ConceptIRINode: '{}+c'.format(self.shortcutPrefix),
            Item.IndividualIRINode: '{}+i'.format(self.shortcutPrefix),
            Item.LiteralNode: '{}+i,v'.format(self.shortcutPrefix),
            Item.RoleIRINode: '{}+r'.format(self.shortcutPrefix),
            Item.AttributeIRINode: '{}+a'.format(self.shortcutPrefix),
            Item.ValueDomainIRINode: '{}+v'.format(self.shortcutPrefix),
            Item.FacetIRINode: '{}+n,f'.format(self.shortcutPrefix),
            Item.DomainRestrictionNode: '{}+n,e'.format(self.shortcutPrefix),
            Item.RangeRestrictionNode: '{}+n,g'.format(self.shortcutPrefix),
            Item.IntersectionNode: '{}+n,a'.format(self.shortcutPrefix),
            Item.RoleChainNode: '{}+n,h'.format(self.shortcutPrefix),
            Item.DatatypeRestrictionNode: '{}+n,d'.format(self.shortcutPrefix),
            Item.RoleInverseNode: '{}+n,-'.format(self.shortcutPrefix),
            Item.ComplementNode: '{}+n,n'.format(self.shortcutPrefix),
            Item.EnumerationNode: '{}+n,y'.format(self.shortcutPrefix),
            Item.UnionNode: '{}+o'.format(self.shortcutPrefix),
            Item.DisjointUnionNode: '{}+h'.format(self.shortcutPrefix),
            Item.PropertyAssertionNode: '{}+x'.format(self.shortcutPrefix),
            Item.InclusionEdge: '{}+e,i'.format(self.shortcutPrefix),
            Item.EquivalenceEdge: '{}+e,e'.format(self.shortcutPrefix),
            Item.InputEdge: '{}+e,n'.format(self.shortcutPrefix),
            Item.MembershipEdge: '{}+e,m'.format(self.shortcutPrefix),
            Item.SameEdge: '{}+e,s'.format(self.shortcutPrefix),
            Item.DifferentEdge: '{}+e,d'.format(self.shortcutPrefix)
        }

        # CREATE BUTTONS
        for item in self.items:
            button = PaletteButton(item)
            button.installEventFilter(self)
            button.setShortcut(QtGui.QKeySequence(self.itemShortcuts[item]))
            button.setToolTip('{} ({})'.format(item.shortName, button.shortcut().toString()))
            connect(button.clicked, self.onButtonClicked)
            self.addButton(item, button)

        # LOAD BUTTONS DISPLAY SETTINGS
        settings = QtCore.QSettings()
        for item in self.items:
            self.display[item] = settings.value('plugins/palette/{0}'.format(item.name), True, bool)

        # SETUP LAYOUT
        self.mainLayout = QtWidgets.QGridLayout(self)
        self.mainLayout.setAlignment(QtCore.Qt.AlignHCenter | QtCore.Qt.AlignTop)
        self.mainLayout.setContentsMargins(0, 6, 0, 6)
        self.mainLayout.setSpacing(0)
        self.setContentsMargins(0, 0, 0, 0)
        self.setMinimumWidth(216)
        self.setStyleSheet("""
        QDockWidget PaletteWidget {
        background: #F0F0F0;
        }""")

    #############################################
    #   PROPERTIES
    #################################

    @property
    def session(self):
        """
        Returns the reference to the active session.
        :rtype: Session
        """
        return self.plugin.parent()

    #############################################
    #   SLOTS
    #################################

    @QtCore.pyqtSlot(Item)
    def doFocusButton(self, item):
        """
        Set the active widget to be the palette button for the specified item.
        Executed when the palette button shortcut is activated.
        TODO: Currently button shortcuts are dealt with button's internal shortcut()
        :type item: Item
        """
        button = self.buttons.get(item, None)
        if not button:
            return
        # RAISE THE PALETTE IF IT IS HIDDEN
        if not self.isVisible():
            widget = self
            while widget != self.session:
                widget.show()
                widget.raise_()
                widget = widget.parent()
        # FOCUS THE BUTTON
        if button.isEnabled():
            button.setSelected(True)
            button.setFocus()

    @QtCore.pyqtSlot()
    def onButtonClicked(self, _=False):
        """
        Executed when a button is clicked.
        """
        button = self.sender()
        self.reset(button)
        diagram = self.session.mdi.activeDiagram()
        if diagram:
            diagram.clearSelection()
            if not button.isChecked():
                diagram.setMode(DiagramMode.Idle)
            else:
                if Item.ConceptNode <= button.item < Item.InclusionEdge:
                    diagram.setMode(DiagramMode.NodeAdd, button.item)
                #TODO elif added
                elif Item.ConceptIRINode <= button.item <=Item.IndividualIRINode:
                    diagram.setMode(DiagramMode.NodeAdd, button.item)
                elif Item.InclusionEdge <= button.item <= Item.DifferentEdge:
                    diagram.setMode(DiagramMode.EdgeAdd, button.item)

    @QtCore.pyqtSlot(bool)
    def onMenuButtonClicked(self, _=False):
        """
        Executed when a button in the widget menu is clicked.
        """
        # UPDATE THE PALETTE LAYOUT
        item = self.sender().data()
        self.display[item] = not self.display[item]
        self.buttons[item].setVisible(self.display[item])
        self.redraw(mandatory=True)
        # UPDATE SETTINGS
        settings = QtCore.QSettings()
        for item in self.items:
            settings.setValue('plugins/palette/{0}'.format(item.name), self.display[item])
        settings.sync()

    #############################################
    #   EVENTS
    #################################

    def eventFilter(self, source, event):
        """
        Filters events if this object has been installed as an event filter for the watched object.
        :type source: QObject
        :type event: QtCore.QEvent
        :rtype: bool
        """
        if event.type() in {QtCore.QEvent.MouseButtonPress, QtCore.QEvent.MouseButtonRelease, QtCore.QEvent.MouseMove}:
            if isinstance(source, PaletteButton):
                if not self.isEnabled():
                    return True
        return super().eventFilter(source, event)

    def paintEvent(self, paintEvent):
        """
        This is needed for the widget to pick the stylesheet.
        :type paintEvent: QPaintEvent
        """
        option = QtWidgets.QStyleOption()
        option.initFrom(self)
        painter = QtGui.QPainter(self)
        style = self.style()
        style.drawPrimitive(QtWidgets.QStyle.PE_Widget, option, painter, self)

    #############################################
    #   INTERFACE
    #################################

    def addButton(self, item, button):
        """
        Add the given button to the buttons set.
        :type item: Item
        :type button: PaletteButton
        """
        self.buttons[item] = button

    def button(self, item):
        """
        Returns the button matching the given item type.
        :type item: Item
        :rtype: PaletteButton
        """
        return self.buttons[item]

    def redraw(self, mandatory=False):
        """
        Redraw the palette.
        :type mandatory: bool
        """
        items = [i for i in self.items if self.display[i]]
        columns = int((self.width() - 12) / 60)
        rows = ceil(len(items) / columns)
        if self.columns != columns or mandatory:
            self.columns = columns
            zipped = list(zip([x for x in range(rows) for _ in range(columns)], list(range(columns)) * rows))
            zipped = zipped[:len(items)]
            for i in reversed(range(self.mainLayout.count())):
                item = self.mainLayout.itemAt(i)
                self.mainLayout.removeItem(item)
            for i in range(len(zipped)):
                self.mainLayout.addWidget(self.button(items[i]), zipped[i][0], zipped[i][1])

    def reset(self, *args):
        """
        Reset the palette selection.
        :type args: Item
        """
        for button in self.buttons.values():
            if button not in args:
                button.setChecked(False)

    def sizeHint(self):
        """
        Returns the recommended size for this widget.
        :rtype: QtCore.QSize
        """
        return QtCore.QSize(216, 342)


class PaletteButton(QtWidgets.QToolButton):
    """
    This class implements a single palette button.
    """
    def __init__(self, item):
        """
        Initialize the palette button.
        :type item: Item
        """
        super().__init__()
        self.item = item
        self.startPos = None
        self.setCheckable(True)
        self.setFocusPolicy(QtCore.Qt.TabFocus)
        self.setContentsMargins(0, 0, 0, 0)
        self.setIcon(self.iconFor(item))
        self.setIconSize(QtCore.QSize(60, 44))

    #############################################
    #   EVENTS
    #################################

    def mousePressEvent(self, mouseEvent):
        """
        Executed when the mouse is pressed on the button.
        :type mouseEvent: QMouseEvent
        """
        if mouseEvent.buttons() & QtCore.Qt.LeftButton:
            self.startPos = mouseEvent.pos()
        super().mousePressEvent(mouseEvent)

    def mouseMoveEvent(self, mouseEvent):
        """
        Executed when the mouse if moved while a button is being pressed.
        :type mouseEvent: QMouseEvent
        """
        if mouseEvent.buttons() & QtCore.Qt.LeftButton:

            if Item.ConceptNode <= self.item < Item.InclusionEdge:
                distance = (mouseEvent.pos() - self.startPos).manhattanLength()
                if distance >= QtWidgets.QApplication.startDragDistance():
                    mimeData = QtCore.QMimeData()
                    mimeData.setText(str(self.item.value))
                    drag = QtGui.QDrag(self)
                    drag.setMimeData(mimeData)
                    drag.setPixmap(self.icon().pixmap(60, 40))
                    drag.setHotSpot(self.startPos - self.rect().topLeft())
                    drag.exec_(QtCore.Qt.CopyAction)
            #TODO added
            elif Item.ConceptIRINode <= self.item <= Item.IndividualIRINode:
                distance = (mouseEvent.pos() - self.startPos).manhattanLength()
                if distance >= QtWidgets.QApplication.startDragDistance():
                    mimeData = QtCore.QMimeData()
                    mimeData.setText(str(self.item.value))
                    drag = QtGui.QDrag(self)
                    drag.setMimeData(mimeData)
                    drag.setPixmap(self.icon().pixmap(60, 40))
                    drag.setHotSpot(self.startPos - self.rect().topLeft())
                    drag.exec_(QtCore.Qt.CopyAction)


        super().mouseMoveEvent(mouseEvent)

    def mouseReleaseEvent(self, mouseEvent):
        """
        Executed when a mouse button is released.
        :type mouseEvent: QMouseEvent
        """
        super().mouseReleaseEvent(mouseEvent)

    def paintEvent(self, paintEvent):
        """
        Perform the painting of the button in the palette.
        :type paintEvent: QPaintEvent
        """
        icon = self.icon()
        painter = QtGui.QPainter(self)
        if self.hasFocus():
            painter.setBrush(QtGui.QBrush(QtGui.QColor(191, 202, 208)))
            painter.setPen(QtGui.QPen(QtGui.QBrush(QtGui.QColor(191, 202, 208)), 1.0))
            painter.drawRect(0, 0, 60, 44)
        if self.isChecked():
            painter.setBrush(QtGui.QBrush(QtGui.QColor(66, 165, 245)))
            painter.setPen(QtGui.QPen(QtGui.QBrush(QtGui.QColor(66, 165, 245)), 1.0))
            painter.drawRect(0, 0, 60, 44)
        painter.setOpacity(1.0 if self.isEnabled() else 0.33)
        painter.drawPixmap(0, 0, icon.pixmap(QtCore.QSize(60, 44)))

    #############################################
    #   INTERFACE
    #################################

    def iconFor(self, item):
        """
        Returns the appropriate icon for the given item.
        :type item: Item
        :rtype: QtGui.QIcon
        """
        icon = QtGui.QIcon()

        for i in (1.0, 2.0):

            pixmap = QtGui.QPixmap(60 * i, 44 * i)
            pixmap.setDevicePixelRatio(i)
            pixmap.fill(QtCore.Qt.transparent)

            #############################################
            # CONCEPT NODE
            #################################

            if item is Item.ConceptIRINode:
                painter = QtGui.QPainter(pixmap)
                painter.setPen(QtGui.QPen(QtGui.QBrush(QtGui.QColor(0, 0, 0, 255)), 1.0, QtCore.Qt.SolidLine, QtCore.Qt.RoundCap, QtCore.Qt.RoundJoin))
                painter.setBrush(QtGui.QBrush(QtGui.QColor(252, 252, 252, 255)))
                painter.translate(30, 22)
                painter.drawRect(QtCore.QRectF(-27, -17, 54, 34))
<<<<<<< HEAD
                painter.setFont(Font(pixelSize=11, weight=Font.Light))
                painter.drawText(QtCore.QRectF(-27, -17, 54, 34), QtCore.Qt.AlignCenter, 'concept')
=======
                painter.setFont(Font('Roboto', 11, Font.Light))
                painter.drawText(QtCore.QRectF(-27, -17, 54, 34), QtCore.Qt.AlignCenter, 'Class')
>>>>>>> 9e3d0cc1
                painter.end()

            #############################################
            # ROLE NODE
            #################################

            elif item is Item.RoleIRINode:

                painter = QtGui.QPainter(pixmap)
                painter.setRenderHint(QtGui.QPainter.Antialiasing)
                painter.setPen(QtGui.QPen(QtGui.QBrush(QtGui.QColor(0, 0, 0, 255)), 1.1, QtCore.Qt.SolidLine, QtCore.Qt.RoundCap, QtCore.Qt.RoundJoin))
                painter.setBrush(QtGui.QBrush(QtGui.QColor(252, 252, 252, 255)))
                painter.translate(30, 22)
                painter.drawPolygon(QtGui.QPolygonF([
                    QtCore.QPointF(-23, 0),
                    QtCore.QPointF(0, +17),
                    QtCore.QPointF(+23, 0),
                    QtCore.QPointF(0, -17),
                    QtCore.QPointF(-23, 0),
                ]))
<<<<<<< HEAD
                painter.setFont(Font(pixelSize=11, weight=Font.Light))
                painter.drawText(QtCore.QRectF(-23, -17, 46, 34), QtCore.Qt.AlignCenter, 'role')
=======
                painter.setFont(Font('Roboto', 9, Font.Light))
                painter.drawText(QtCore.QRectF(-23, -17, 46, 34), QtCore.Qt.AlignCenter, 'Obj.\nProp.')
>>>>>>> 9e3d0cc1
                painter.end()

            #############################################
            # ATTRIBUTE NODE
            #################################

            elif item is Item.AttributeIRINode:

                painter = QtGui.QPainter(pixmap)
                painter.setFont(Font(pixelSize=9, weight=Font.Light))
                painter.translate(0, 0)
                painter.drawText(QtCore.QRectF(0, 0, 60, 22), QtCore.Qt.AlignCenter, 'Data Prop.')
                painter.setRenderHint(QtGui.QPainter.Antialiasing)
                painter.setPen(QtGui.QPen(QtGui.QBrush(QtGui.QColor(0, 0, 0, 255)), 1.1, QtCore.Qt.SolidLine, QtCore.Qt.RoundCap, QtCore.Qt.RoundJoin))
                painter.setBrush(QtGui.QBrush(QtGui.QColor(252, 252, 252, 255)))
                painter.translate(30, 30)
                painter.drawEllipse(QtCore.QRectF(-9, -9, 18, 18))
                painter.end()

            #############################################
            # VALUE-DOMAIN NODE
            #################################

            elif item is Item.ValueDomainIRINode:

                painter = QtGui.QPainter(pixmap)
                painter.setRenderHint(QtGui.QPainter.Antialiasing)
                painter.setPen(QtGui.QPen(QtGui.QBrush(QtGui.QColor(0, 0, 0, 255)), 1.0, QtCore.Qt.SolidLine, QtCore.Qt.RoundCap, QtCore.Qt.RoundJoin))
                painter.setBrush(QtGui.QBrush(QtGui.QColor(252, 252, 252, 255)))
                painter.translate(30, 22)
                painter.drawRoundedRect(QtCore.QRectF(-27, -17, 54, 34), 6, 6)
<<<<<<< HEAD
                painter.setFont(Font(pixelSize=10, weight=Font.Light))
                painter.drawText(QtCore.QRectF(-27, -17, 54, 34), QtCore.Qt.AlignCenter, 'xsd:string')
=======
                painter.setFont(Font('Roboto', 10, Font.Light))
                painter.drawText(QtCore.QRectF(-27, -17, 54, 34), QtCore.Qt.AlignCenter, 'Datatype')
>>>>>>> 9e3d0cc1
                painter.end()

            #############################################
            # INDIVIDUAL NODE
            #################################

            elif item is Item.IndividualIRINode:
                painter = QtGui.QPainter(pixmap)
                painter.setRenderHint(QtGui.QPainter.Antialiasing)
                painter.setPen(
                    QtGui.QPen(QtGui.QBrush(QtGui.QColor(0, 0, 0, 255)), 1.0, QtCore.Qt.SolidLine, QtCore.Qt.RoundCap,
                               QtCore.Qt.RoundJoin))
                painter.setBrush(QtGui.QBrush(QtGui.QColor(252, 252, 252, 255)))
                painter.translate(30, 22)
                painter.drawPolygon(QtGui.QPolygonF([
                    QtCore.QPointF(-20, -((40 / (1 + sqrt(2))) / 2)),
                    QtCore.QPointF(-20, +((40 / (1 + sqrt(2))) / 2)),
                    QtCore.QPointF(-((40 / (1 + sqrt(2))) / 2), +20),
                    QtCore.QPointF(+((40 / (1 + sqrt(2))) / 2), +20),
                    QtCore.QPointF(+20, +((40 / (1 + sqrt(2))) / 2)),
                    QtCore.QPointF(+20, -((40 / (1 + sqrt(2))) / 2)),
                    QtCore.QPointF(+((40 / (1 + sqrt(2))) / 2), -20),
                    QtCore.QPointF(-((40 / (1 + sqrt(2))) / 2), -20),
                    QtCore.QPointF(-20, -((40 / (1 + sqrt(2))) / 2)),
                ]))
                painter.setFont(Font(pixelSize=9, weight=Font.Light))
                painter.drawText(-19, 4, 'individual')
                painter.end()

            #############################################
            # VALUE NODE
            #################################

            elif item is Item.LiteralNode:
                painter = QtGui.QPainter(pixmap)
                painter.setRenderHint(QtGui.QPainter.Antialiasing)
                painter.setPen(
                    QtGui.QPen(QtGui.QBrush(QtGui.QColor(0, 0, 0, 255)), 1.0, QtCore.Qt.SolidLine, QtCore.Qt.RoundCap,
                               QtCore.Qt.RoundJoin))
                painter.setBrush(QtGui.QBrush(QtGui.QColor(252, 252, 252, 255)))
                painter.translate(30, 22)
                painter.drawPolygon(QtGui.QPolygonF([
                    QtCore.QPointF(-20, -((40 / (1 + sqrt(2))) / 2)),
                    QtCore.QPointF(-20, +((40 / (1 + sqrt(2))) / 2)),
                    QtCore.QPointF(-((40 / (1 + sqrt(2))) / 2), +20),
                    QtCore.QPointF(+((40 / (1 + sqrt(2))) / 2), +20),
                    QtCore.QPointF(+20, +((40 / (1 + sqrt(2))) / 2)),
                    QtCore.QPointF(+20, -((40 / (1 + sqrt(2))) / 2)),
                    QtCore.QPointF(+((40 / (1 + sqrt(2))) / 2), -20),
                    QtCore.QPointF(-((40 / (1 + sqrt(2))) / 2), -20),
                    QtCore.QPointF(-20, -((40 / (1 + sqrt(2))) / 2)),
                ]))
                painter.setFont(Font('Roboto', 8 if self.isHDPI() else 9, Font.Light))
                painter.drawText(-8 if self.isHDPI() else -10, 4, 'literal')
                painter.end()

            #############################################
            # FACET NODE
            #################################

            elif item is Item.FacetIRINode:

                polygonA = QtGui.QPolygonF([
                    QtCore.QPointF(-54 / 2 + 4, -32 / 2),
                    QtCore.QPointF(+54 / 2, -32 / 2),
                    QtCore.QPointF(+54 / 2 - 4 / 2, 0),
                    QtCore.QPointF(-54 / 2 + 4 / 2, 0),
                    QtCore.QPointF(-54 / 2 + 4, -32 / 2),
                ])
                polygonB = QtGui.QPolygonF([
                    QtCore.QPointF(-54 / 2 + 4 / 2, 0),
                    QtCore.QPointF(+54 / 2 - 4 / 2, 0),
                    QtCore.QPointF(+54 / 2 - 4, +32 / 2),
                    QtCore.QPointF(-54 / 2, +32 / 2),
                    QtCore.QPointF(-54 / 2 + 4 / 2, 0),
                ])
                painter = QtGui.QPainter(pixmap)
                painter.setRenderHint(QtGui.QPainter.Antialiasing)
                painter.setPen(QtGui.QPen(QtGui.QBrush(QtGui.QColor(0, 0, 0, 255)), 1.0, QtCore.Qt.SolidLine, QtCore.Qt.RoundCap, QtCore.Qt.RoundJoin))
                painter.setBrush(QtGui.QBrush(QtGui.QColor(252, 252, 252, 255)))
                painter.translate(30, 22)
                painter.setBrush(QtGui.QBrush(QtGui.QColor(222, 222, 222, 255)))
                painter.drawPolygon(polygonA)
                painter.setBrush(QtGui.QBrush(QtGui.QColor(252, 252, 252, 255)))
                painter.drawPolygon(polygonB)
                painter.setFont(Font(pixelSize=9, weight=Font.Light))
                painter.drawText(QtCore.QPointF(-20, -5), Facet.length.value)
                painter.drawText(QtCore.QPointF(-8, 12), '"32"')
                painter.end()

            #############################################
            # DOMAIN RESTRICTION NODE
            #################################

            elif item is Item.DomainRestrictionNode:

                painter = QtGui.QPainter(pixmap)
                painter.setFont(Font(pixelSize=9, weight=Font.Light))
                painter.translate(0, 0)
                painter.drawText(QtCore.QRectF(0, 0, 60, 22), QtCore.Qt.AlignCenter, 'restriction')
                painter.setPen(QtGui.QPen(QtGui.QBrush(QtGui.QColor(0, 0, 0, 255)), 1.0, QtCore.Qt.SolidLine, QtCore.Qt.RoundCap, QtCore.Qt.RoundJoin))
                painter.setBrush(QtGui.QBrush(QtGui.QColor(252, 252, 252, 255)))
                painter.translate(30, 22)
                painter.drawRect(QtCore.QRectF(-18 / 2, -18 / 2 + 6, 18, 18))
                painter.end()

            #############################################
            # RANGE RESTRICTION NODE
            #################################

            elif item is Item.RangeRestrictionNode:

                painter = QtGui.QPainter(pixmap)
                painter.setFont(Font(pixelSize=9, weight=Font.Light))
                painter.translate(0, 0)
                painter.drawText(QtCore.QRectF(0, 0, 60, 22), QtCore.Qt.AlignCenter, 'restriction')
                painter.setPen(QtGui.QPen(QtGui.QBrush(QtGui.QColor(0, 0, 0, 255)), 1.0, QtCore.Qt.SolidLine, QtCore.Qt.RoundCap, QtCore.Qt.RoundJoin))
                painter.setBrush(QtGui.QBrush(QtGui.QColor(0, 0, 0, 255)))
                painter.translate(30, 22)
                painter.drawRect(QtCore.QRectF(-18 / 2, -18 / 2 + 6, 18, 18))
                painter.end()

            #############################################
            # INTERSECTION NODE
            #################################

            elif item is Item.IntersectionNode:

                painter = QtGui.QPainter(pixmap)
                painter.setRenderHint(QtGui.QPainter.Antialiasing)
                painter.setPen(QtGui.QPen(QtGui.QBrush(QtGui.QColor(0, 0, 0, 255)), 1.0, QtCore.Qt.SolidLine, QtCore.Qt.RoundCap, QtCore.Qt.RoundJoin))
                painter.setBrush(QtGui.QBrush(QtGui.QColor(252, 252, 252, 255)))
                painter.translate(30, 22)
                painter.drawPolygon(QtGui.QPolygonF([
                    QtCore.QPointF(-23, 0),
                    QtCore.QPointF(-23 + 6, +15),
                    QtCore.QPointF(+23 - 6, +15),
                    QtCore.QPointF(+23, 0),
                    QtCore.QPointF(+23 - 6, -15),
                    QtCore.QPointF(-23 + 6, -15),
                    QtCore.QPointF(-23, 0),
                ]))
                painter.setFont(Font(pixelSize=11, weight=Font.Light))
                painter.drawText(QtCore.QRectF(-23, -15, 46, 30), QtCore.Qt.AlignCenter, 'and')
                painter.end()

            #############################################
            # ROLE CHAIN NODE
            #################################

            elif item is Item.RoleChainNode:

                painter = QtGui.QPainter(pixmap)
                painter.setRenderHint(QtGui.QPainter.Antialiasing)
                painter.setPen(QtGui.QPen(QtGui.QBrush(QtGui.QColor(0, 0, 0, 255)), 1.0, QtCore.Qt.SolidLine, QtCore.Qt.RoundCap, QtCore.Qt.RoundJoin))
                painter.setBrush(QtGui.QBrush(QtGui.QColor(252, 252, 252, 255)))
                painter.translate(30, 22)
                painter.drawPolygon(QtGui.QPolygonF([
                    QtCore.QPointF(-23, 0),
                    QtCore.QPointF(-23 + 6, +15),
                    QtCore.QPointF(+23 - 6, +15),
                    QtCore.QPointF(+23, 0),
                    QtCore.QPointF(+23 - 6, -15),
                    QtCore.QPointF(-23 + 6, -15),
                    QtCore.QPointF(-23, 0),
                ]))
                painter.setFont(Font(pixelSize=11, weight=Font.Light))
                painter.drawText(QtCore.QRectF(-23, -15, 46, 30), QtCore.Qt.AlignCenter, 'chain')
                painter.end()

            #############################################
            # DATATYPE RESTRICTION NODE
            #################################

            elif item is Item.DatatypeRestrictionNode:

                painter = QtGui.QPainter(pixmap)
                painter.setRenderHint(QtGui.QPainter.Antialiasing)
                painter.setPen(QtGui.QPen(QtGui.QBrush(QtGui.QColor(0, 0, 0, 255)), 1.0, QtCore.Qt.SolidLine, QtCore.Qt.RoundCap, QtCore.Qt.RoundJoin))
                painter.setBrush(QtGui.QBrush(QtGui.QColor(252, 252, 252, 255)))
                painter.translate(30, 22)
                painter.drawPolygon(QtGui.QPolygonF([
                    QtCore.QPointF(-23, 0),
                    QtCore.QPointF(-23 + 6, +15),
                    QtCore.QPointF(+23 - 6, +15),
                    QtCore.QPointF(+23, 0),
                    QtCore.QPointF(+23 - 6, -15),
                    QtCore.QPointF(-23 + 6, -15),
                    QtCore.QPointF(-23, 0),
                ]))
                painter.setFont(Font(pixelSize=11, weight=Font.Light))
                painter.drawText(QtCore.QRectF(-23, -15, 46, 30), QtCore.Qt.AlignCenter, 'data')
                painter.end()

            #############################################
            # ROLE INVERSE NODE
            #################################

            elif item is Item.RoleInverseNode:

                painter = QtGui.QPainter(pixmap)
                painter.setRenderHint(QtGui.QPainter.Antialiasing)
                painter.setPen(QtGui.QPen(QtGui.QBrush(QtGui.QColor(0, 0, 0, 255)), 1.0, QtCore.Qt.SolidLine, QtCore.Qt.RoundCap, QtCore.Qt.RoundJoin))
                painter.setBrush(QtGui.QBrush(QtGui.QColor(252, 252, 252, 255)))
                painter.translate(30, 22)
                painter.drawPolygon(QtGui.QPolygonF([
                    QtCore.QPointF(-23, 0),
                    QtCore.QPointF(-23 + 6, +15),
                    QtCore.QPointF(+23 - 6, +15),
                    QtCore.QPointF(+23, 0),
                    QtCore.QPointF(+23 - 6, -15),
                    QtCore.QPointF(-23 + 6, -15),
                    QtCore.QPointF(-23, 0),
                ]))
                painter.setFont(Font(pixelSize=11, weight=Font.Light))
                painter.drawText(QtCore.QRectF(-23, -15, 46, 30), QtCore.Qt.AlignCenter, 'inv')
                painter.end()

            #############################################
            # COMPLEMENT NODE
            #################################

            elif item is Item.ComplementNode:

                painter = QtGui.QPainter(pixmap)
                painter.setRenderHint(QtGui.QPainter.Antialiasing)
                painter.setPen(QtGui.QPen(QtGui.QBrush(QtGui.QColor(0, 0, 0, 255)), 1.0, QtCore.Qt.SolidLine, QtCore.Qt.RoundCap, QtCore.Qt.RoundJoin))
                painter.setBrush(QtGui.QBrush(QtGui.QColor(252, 252, 252, 255)))
                painter.translate(30, 22)
                painter.drawPolygon(QtGui.QPolygonF([
                    QtCore.QPointF(-23, 0),
                    QtCore.QPointF(-23 + 6, +15),
                    QtCore.QPointF(+23 - 6, +15),
                    QtCore.QPointF(+23, 0),
                    QtCore.QPointF(+23 - 6, -15),
                    QtCore.QPointF(-23 + 6, -15),
                    QtCore.QPointF(-23, 0),
                ]))
                painter.setFont(Font(pixelSize=11, weight=Font.Light))
                painter.drawText(QtCore.QRectF(-23, -15, 46, 30), QtCore.Qt.AlignCenter, 'not')
                painter.end()

            #############################################
            # ENUMERATION NODE
            #################################

            elif item is Item.EnumerationNode:

                painter = QtGui.QPainter(pixmap)
                painter.setRenderHint(QtGui.QPainter.Antialiasing)
                painter.setPen(QtGui.QPen(QtGui.QBrush(QtGui.QColor(0, 0, 0, 255)), 1.0, QtCore.Qt.SolidLine, QtCore.Qt.RoundCap, QtCore.Qt.RoundJoin))
                painter.setBrush(QtGui.QBrush(QtGui.QColor(252, 252, 252, 255)))
                painter.translate(30, 22)
                painter.drawPolygon(QtGui.QPolygonF([
                    QtCore.QPointF(-23, 0),
                    QtCore.QPointF(-23 + 6, +15),
                    QtCore.QPointF(+23 - 6, +15),
                    QtCore.QPointF(+23, 0),
                    QtCore.QPointF(+23 - 6, -15),
                    QtCore.QPointF(-23 + 6, -15),
                    QtCore.QPointF(-23, 0),
                ]))
                painter.setFont(Font(pixelSize=11, weight=Font.Light))
                painter.drawText(QtCore.QRectF(-23, -15, 46, 30), QtCore.Qt.AlignCenter, 'oneOf')
                painter.end()

            #############################################
            # UNION NODE
            #################################

            elif item is Item.UnionNode:

                painter = QtGui.QPainter(pixmap)
                painter.setRenderHint(QtGui.QPainter.Antialiasing)
                painter.setPen(QtGui.QPen(QtGui.QBrush(QtGui.QColor(0, 0, 0, 255)), 1.0, QtCore.Qt.SolidLine, QtCore.Qt.RoundCap, QtCore.Qt.RoundJoin))
                painter.setBrush(QtGui.QBrush(QtGui.QColor(252, 252, 252, 255)))
                painter.translate(30, 22)
                painter.drawPolygon(QtGui.QPolygonF([
                    QtCore.QPointF(-23, 0),
                    QtCore.QPointF(-23 + 6, +15),
                    QtCore.QPointF(+23 - 6, +15),
                    QtCore.QPointF(+23, 0),
                    QtCore.QPointF(+23 - 6, -15),
                    QtCore.QPointF(-23 + 6, -15),
                    QtCore.QPointF(-23, 0),
                ]))
                painter.setFont(Font(pixelSize=11, weight=Font.Light))
                painter.drawText(QtCore.QRectF(-23, -15, 46, 30), QtCore.Qt.AlignCenter, 'or')
                painter.end()

            #############################################
            # DISJOINT-UNION NODE
            #################################

            elif item is Item.DisjointUnionNode:

                painter = QtGui.QPainter(pixmap)
                painter.setRenderHint(QtGui.QPainter.Antialiasing)
                painter.setPen(QtGui.QPen(QtGui.QBrush(QtGui.QColor(0, 0, 0, 255)), 1.0, QtCore.Qt.SolidLine, QtCore.Qt.RoundCap, QtCore.Qt.RoundJoin))
                painter.setBrush(QtGui.QBrush(QtGui.QColor(0, 0, 0, 255)))
                painter.translate(30, 22)
                painter.drawPolygon(QtGui.QPolygonF([
                    QtCore.QPointF(-23, 0),
                    QtCore.QPointF(-23 + 6, +15),
                    QtCore.QPointF(+23 - 6, +15),
                    QtCore.QPointF(+23, 0),
                    QtCore.QPointF(+23 - 6, -15),
                    QtCore.QPointF(-23 + 6, -15),
                    QtCore.QPointF(-23, 0),
                ]))
                painter.end()

            #############################################
            # PROPERTY ASSERTION NODE
            #################################

            elif item is Item.PropertyAssertionNode:

                painter = QtGui.QPainter(pixmap)
                painter.setRenderHint(QtGui.QPainter.Antialiasing)
                painter.setPen(QtGui.QPen(QtGui.QBrush(QtGui.QColor(0, 0, 0, 255)), 1.0, QtCore.Qt.SolidLine, QtCore.Qt.RoundCap, QtCore.Qt.RoundJoin))
                painter.setBrush(QtGui.QBrush(QtGui.QColor(252, 252, 252, 255)))
                painter.translate(30, 22)
                painter.drawRoundedRect(QtCore.QRectF(-23, -15, 46, 30), 14, 14)
                painter.end()

            #############################################
            # INCLUSION EDGE
            #################################

            elif item is Item.InclusionEdge:

                P1 = QtCore.QPointF(3, 22)
                P2 = QtCore.QPointF(55, 22)
                L1 = QtCore.QLineF(P1, P2)
                A1 = L1.angle()
                P1 = QtCore.QPointF(L1.p2().x() + 2, L1.p2().y())
                P2 = P1 - QtCore.QPointF(sin(A1 + M_PI / 3.0) * 8, cos(A1 + M_PI / 3.0) * 8)
                P3 = P1 - QtCore.QPointF(sin(A1 + M_PI - M_PI / 3.0) * 8, cos(A1 + M_PI - M_PI / 3.0) * 8)
                H1 = QtGui.QPolygonF([P1, P2, P3])
                painter = QtGui.QPainter(pixmap)
                painter.setRenderHint(QtGui.QPainter.Antialiasing)
                painter.setPen(QtGui.QPen(QtGui.QBrush(QtGui.QColor(0, 0, 0, 255)), 1.1, QtCore.Qt.SolidLine, QtCore.Qt.RoundCap, QtCore.Qt.RoundJoin))
                painter.drawLine(L1)
                painter.setPen(QtGui.QPen(QtGui.QBrush(QtGui.QColor(0, 0, 0, 255)), 1.1, QtCore.Qt.SolidLine, QtCore.Qt.RoundCap, QtCore.Qt.RoundJoin))
                painter.setBrush(QtGui.QBrush(QtGui.QColor(0, 0, 0, 255)))
                painter.drawPolygon(H1)
                painter.end()

            #############################################
            # EQUIVALENCE EDGE
            #################################

            elif item is Item.EquivalenceEdge:

                P1 = QtCore.QPointF(3, 22)
                P2 = QtCore.QPointF(55, 22)
                L1 = QtCore.QLineF(P1, P2)
                A1 = L1.angle()
                P1 = QtCore.QPointF(L1.p2().x(), L1.p2().y())
                P2 = P1 - QtCore.QPointF(sin(A1 + M_PI / 3.0) * 8, cos(A1 + M_PI / 3.0) * 8)
                P3 = P1 - QtCore.QPointF(sin(A1 + M_PI - M_PI / 3.0) * 8, cos(A1 + M_PI - M_PI / 3.0) * 8)
                H1 = QtGui.QPolygonF([P1, P2, P3])
                P1 = QtCore.QPointF(L1.p1().x(), L1.p1().y())
                P2 = P1 + QtCore.QPointF(sin(A1 + M_PI / 3.0) * 8, cos(A1 + M_PI / 3.0) * 8)
                P3 = P1 + QtCore.QPointF(sin(A1 + M_PI - M_PI / 3.0) * 8, cos(A1 + M_PI - M_PI / 3.0) * 8)
                T1 = QtGui.QPolygonF([P1, P2, P3])
                painter = QtGui.QPainter(pixmap)
                painter.setRenderHint(QtGui.QPainter.Antialiasing)
                painter.setPen(QtGui.QPen(QtGui.QBrush(QtGui.QColor(0, 0, 0, 255)), 1.1, QtCore.Qt.SolidLine, QtCore.Qt.RoundCap, QtCore.Qt.RoundJoin))
                painter.drawLine(L1)
                painter.setPen(QtGui.QPen(QtGui.QBrush(QtGui.QColor(0, 0, 0, 255)), 1.1, QtCore.Qt.SolidLine, QtCore.Qt.RoundCap, QtCore.Qt.RoundJoin))
                painter.setBrush(QtGui.QBrush(QtGui.QColor(0, 0, 0, 255)))
                painter.drawPolygon(H1)
                painter.drawPolygon(T1)
                painter.end()

            #############################################
            # INPUT EDGE
            #################################

            elif item is Item.InputEdge:

                P1 = QtCore.QPointF(3, 22)
                P2 = QtCore.QPointF(55, 22)
                L1 = QtCore.QLineF(P1, P2)
                A1 = L1.angle()
                P1 = QtCore.QPointF(L1.p2().x() + 2, L1.p2().y())
                P2 = P1 - QtCore.QPointF(sin(A1 + M_PI / 4.0) * 8, cos(A1 + M_PI / 4.0) * 8)
                P3 = P2 - QtCore.QPointF(sin(A1 + 3.0 / 4.0 * M_PI) * 8, cos(A1 + 3.0 / 4.0 * M_PI) * 8)
                p4 = P3 - QtCore.QPointF(sin(A1 - 3.0 / 4.0 * M_PI) * 8, cos(A1 - 3.0 / 4.0 * M_PI) * 8)
                H1 = QtGui.QPolygonF([P1, P2, P3, p4])
                painter = QtGui.QPainter(pixmap)
                painter.setRenderHint(QtGui.QPainter.Antialiasing)
                pen = QtGui.QPen(QtGui.QBrush(QtGui.QColor(0, 0, 0, 255)), 1.1, QtCore.Qt.CustomDashLine, QtCore.Qt.RoundCap, QtCore.Qt.RoundJoin)
                pen.setDashPattern([3, 3])
                painter.setPen(pen)
                painter.drawLine(L1)
                painter.setPen(QtGui.QPen(QtGui.QBrush(QtGui.QColor(0, 0, 0, 255)), 1.1, QtCore.Qt.SolidLine, QtCore.Qt.RoundCap, QtCore.Qt.RoundJoin))
                painter.setBrush(QtGui.QBrush(QtGui.QColor(252, 252, 252, 255)))
                painter.drawPolygon(H1)
                painter.end()

            #############################################
            # MEMBERSHIP EDGE
            #################################

            elif item is Item.MembershipEdge:

                PP1 = QtCore.QPointF(2, 22)
                PP2 = QtCore.QPointF(55, 22)
                L1 = QtCore.QLineF(PP1, PP2)
                A1 = L1.angle()
                P1 = QtCore.QPointF(L1.p2().x() + 2, L1.p2().y())
                P2 = P1 - QtCore.QPointF(sin(A1 + M_PI / 3.0) * 8, cos(A1 + M_PI / 3.0) * 8)
                P3 = P1 - QtCore.QPointF(sin(A1 + M_PI - M_PI / 3.0) * 8, cos(A1 + M_PI - M_PI / 3.0) * 8)
                H1 = QtGui.QPolygonF([P1, P2, P3])
                S1 = 0
                painter = QtGui.QPainter(pixmap)
                painter.setRenderHint(QtGui.QPainter.Antialiasing)
                painter.setPen(QtGui.QPen(QtGui.QBrush(QtGui.QColor(0, 0, 0, 255)), 1.1, QtCore.Qt.SolidLine, QtCore.Qt.RoundCap, QtCore.Qt.RoundJoin))
                painter.drawLine(L1)
                painter.setPen(QtGui.QPen(QtGui.QBrush(QtGui.QColor(0, 0, 0, 255)), 1.1, QtCore.Qt.SolidLine, QtCore.Qt.RoundCap, QtCore.Qt.RoundJoin))
                painter.setBrush(QtGui.QBrush(QtGui.QColor(0, 0, 0, 255)))
                painter.drawPolygon(H1)
                painter.setFont(Font(pixelSize=9, weight=Font.Light))
                painter.drawText(PP1.x() + S1, 18, 'instanceOf')
                painter.end()

            #############################################
            # SAME EDGE
            #################################

            elif item is Item.SameEdge:

                PP1 = QtCore.QPointF(2, 22)
                PP2 = QtCore.QPointF(55, 22)
                L1 = QtCore.QLineF(PP1, PP2)
                S1 = (PP2.x() - PP1.x() - 25) / 2
                painter = QtGui.QPainter(pixmap)
                painter.setRenderHint(QtGui.QPainter.Antialiasing)
                painter.setPen(QtGui.QPen(QtGui.QBrush(QtGui.QColor(0, 0, 0, 255)), 1.1, QtCore.Qt.SolidLine, QtCore.Qt.RoundCap, QtCore.Qt.RoundJoin))
                painter.drawLine(L1)
                painter.setPen(QtGui.QPen(QtGui.QBrush(QtGui.QColor(0, 0, 0, 255)), 1.1, QtCore.Qt.SolidLine, QtCore.Qt.RoundCap, QtCore.Qt.RoundJoin))
                painter.setBrush(QtGui.QBrush(QtGui.QColor(0, 0, 0, 255)))
                painter.setFont(Font(pixelSize=9, weight=Font.Light))
                painter.drawText(PP1.x() + S1, 18, 'same')
                painter.end()

            #############################################
            # DIFFERENT EDGE
            #################################

            elif item is Item.DifferentEdge:

                PP1 = QtCore.QPointF(2, 22)
                PP2 = QtCore.QPointF(55, 22)
                L1 = QtCore.QLineF(PP1, PP2)
                S1 = (PP2.x() - PP1.x() - 35) / 2
                painter = QtGui.QPainter(pixmap)
                painter.setRenderHint(QtGui.QPainter.Antialiasing)
                painter.setPen(QtGui.QPen(QtGui.QBrush(QtGui.QColor(0, 0, 0, 255)), 1.1, QtCore.Qt.SolidLine, QtCore.Qt.RoundCap, QtCore.Qt.RoundJoin))
                painter.drawLine(L1)
                painter.setPen(QtGui.QPen(QtGui.QBrush(QtGui.QColor(0, 0, 0, 255)), 1.1, QtCore.Qt.SolidLine, QtCore.Qt.RoundCap, QtCore.Qt.RoundJoin))
                painter.setBrush(QtGui.QBrush(QtGui.QColor(0, 0, 0, 255)))
                painter.setFont(Font(pixelSize=9, weight=Font.Light))
                painter.drawText(PP1.x() + S1, 18, 'different')
                painter.end()

            #############################################
            # ADD THE GENERATED PIXMAP TO THE ICON
            #################################

            icon.addPixmap(pixmap)

        return icon<|MERGE_RESOLUTION|>--- conflicted
+++ resolved
@@ -630,13 +630,8 @@
                 painter.setBrush(QtGui.QBrush(QtGui.QColor(252, 252, 252, 255)))
                 painter.translate(30, 22)
                 painter.drawRect(QtCore.QRectF(-27, -17, 54, 34))
-<<<<<<< HEAD
                 painter.setFont(Font(pixelSize=11, weight=Font.Light))
-                painter.drawText(QtCore.QRectF(-27, -17, 54, 34), QtCore.Qt.AlignCenter, 'concept')
-=======
-                painter.setFont(Font('Roboto', 11, Font.Light))
                 painter.drawText(QtCore.QRectF(-27, -17, 54, 34), QtCore.Qt.AlignCenter, 'Class')
->>>>>>> 9e3d0cc1
                 painter.end()
 
             #############################################
@@ -657,13 +652,8 @@
                     QtCore.QPointF(0, -17),
                     QtCore.QPointF(-23, 0),
                 ]))
-<<<<<<< HEAD
                 painter.setFont(Font(pixelSize=11, weight=Font.Light))
-                painter.drawText(QtCore.QRectF(-23, -17, 46, 34), QtCore.Qt.AlignCenter, 'role')
-=======
-                painter.setFont(Font('Roboto', 9, Font.Light))
                 painter.drawText(QtCore.QRectF(-23, -17, 46, 34), QtCore.Qt.AlignCenter, 'Obj.\nProp.')
->>>>>>> 9e3d0cc1
                 painter.end()
 
             #############################################
@@ -695,13 +685,8 @@
                 painter.setBrush(QtGui.QBrush(QtGui.QColor(252, 252, 252, 255)))
                 painter.translate(30, 22)
                 painter.drawRoundedRect(QtCore.QRectF(-27, -17, 54, 34), 6, 6)
-<<<<<<< HEAD
                 painter.setFont(Font(pixelSize=10, weight=Font.Light))
-                painter.drawText(QtCore.QRectF(-27, -17, 54, 34), QtCore.Qt.AlignCenter, 'xsd:string')
-=======
-                painter.setFont(Font('Roboto', 10, Font.Light))
                 painter.drawText(QtCore.QRectF(-27, -17, 54, 34), QtCore.Qt.AlignCenter, 'Datatype')
->>>>>>> 9e3d0cc1
                 painter.end()
 
             #############################################
@@ -754,8 +739,8 @@
                     QtCore.QPointF(-((40 / (1 + sqrt(2))) / 2), -20),
                     QtCore.QPointF(-20, -((40 / (1 + sqrt(2))) / 2)),
                 ]))
-                painter.setFont(Font('Roboto', 8 if self.isHDPI() else 9, Font.Light))
-                painter.drawText(-8 if self.isHDPI() else -10, 4, 'literal')
+                painter.setFont(Font('Roboto', 9, Font.Light))
+                painter.drawText(-10, 4, 'literal')
                 painter.end()
 
             #############################################
