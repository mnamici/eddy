# -*- coding: utf-8 -*-

##########################################################################
#                                                                        #
#  Eddy: a graphical editor for the specification of Graphol ontologies  #
#  Copyright (C) 2015 Daniele Pantaleone <danielepantaleone@me.com>      #
#                                                                        #
#  This program is free software: you can redistribute it and/or modify  #
#  it under the terms of the GNU General Public License as published by  #
#  the Free Software Foundation, either version 3 of the License, or     #
#  (at your option) any later version.                                   #
#                                                                        #
#  This program is distributed in the hope that it will be useful,       #
#  but WITHOUT ANY WARRANTY; without even the implied warranty of        #
#  MERCHANTABILITY or FITNESS FOR A PARTICULAR PURPOSE. See the          #
#  GNU General Public License for more details.                          #
#                                                                        #
#  You should have received a copy of the GNU General Public License     #
#  along with this program. If not, see <http://www.gnu.org/licenses/>.  #
#                                                                        #
#  #####################                          #####################  #
#                                                                        #
#  Graphol is developed by members of the DASI-lab group of the          #
#  Dipartimento di Ingegneria Informatica, Automatica e Gestionale       #
#  A.Ruberti at Sapienza University of Rome: http://www.dis.uniroma1.it  #
#                                                                        #
#     - Domenico Lembo <lembo@dis.uniroma1.it>                           #
#     - Valerio Santarelli <santarelli@dis.uniroma1.it>                  #
#     - Domenico Fabio Savo <savo@dis.uniroma1.it>                       #
#     - Daniele Pantaleone <pantaleone@dis.uniroma1.it>                  #
#     - Marco Console <console@dis.uniroma1.it>                          #
#                                                                        #
##########################################################################


__appname__ = 'Eddy'
__copyright__ = 'Copyright © 2020 OBDA Systems'
__email__ = 'info@obdasystems.com'
__license__ = 'GPL'
__organization__ = 'OBDA Systems'
__status__ = 'Beta'
<<<<<<< HEAD
__version__ = '1.2.0'
=======
__version__ = '2.0.0'
>>>>>>> 9e3d0cc1


APPID = "60119D28-5488-4663-879E-34FCD9C5C38C"
APPNAME = __appname__
BUG_TRACKER = 'https://github.com/obdasystems/eddy/issues'
COPYRIGHT = __copyright__
APP_HOME = 'https://www.obdasystems.com/eddy'
EMAIL = __email__
GRAPHOL_HOME = 'https://www.obdasystems.com/graphol'
LICENSE = __license__
ORGANIZATION = __appname__
ORGANIZATION_NAME = __organization__
ORGANIZATION_DOMAIN = 'obdasystems.com'
ORGANIZATION_REVERSE_DOMAIN = 'com.obdasystems'
ORGANIZATION_URL = 'https://www.obdasystems.com/'
PROJECT_HOME = 'https://github.com/obdasystems/eddy'
SAPIENZA_HOME = 'http://en.uniroma1.it/'
STATUS = __status__
VERSION = __version__
WORKSPACE = '~/EddyProjects'<|MERGE_RESOLUTION|>--- conflicted
+++ resolved
@@ -39,11 +39,7 @@
 __license__ = 'GPL'
 __organization__ = 'OBDA Systems'
 __status__ = 'Beta'
-<<<<<<< HEAD
-__version__ = '1.2.0'
-=======
 __version__ = '2.0.0'
->>>>>>> 9e3d0cc1
 
 
 APPID = "60119D28-5488-4663-879E-34FCD9C5C38C"
