# -*- coding: utf-8 -*-

##########################################################################
#                                                                        #
#  Eddy: a graphical editor for the specification of Graphol ontologies  #
#  Copyright (C) 2015 Daniele Pantaleone <danielepantaleone@me.com>      #
#                                                                        #
#  This program is free software: you can redistribute it and/or modify  #
#  it under the terms of the GNU General Public License as published by  #
#  the Free Software Foundation, either version 3 of the License, or     #
#  (at your option) any later version.                                   #
#                                                                        #
#  This program is distributed in the hope that it will be useful,       #
#  but WITHOUT ANY WARRANTY; without even the implied warranty of        #
#  MERCHANTABILITY or FITNESS FOR A PARTICULAR PURPOSE. See the          #
#  GNU General Public License for more details.                          #
#                                                                        #
#  You should have received a copy of the GNU General Public License     #
#  along with this program. If not, see <http://www.gnu.org/licenses/>.  #
#                                                                        #
#  #####################                          #####################  #
#                                                                        #
#  Graphol is developed by members of the DASI-lab group of the          #
#  Dipartimento di Ingegneria Informatica, Automatica e Gestionale       #
#  A.Ruberti at Sapienza University of Rome: http://www.dis.uniroma1.it  #
#                                                                        #
#     - Domenico Lembo <lembo@dis.uniroma1.it>                           #
#     - Valerio Santarelli <santarelli@dis.uniroma1.it>                  #
#     - Domenico Fabio Savo <savo@dis.uniroma1.it>                       #
#     - Daniele Pantaleone <pantaleone@dis.uniroma1.it>                  #
#     - Marco Console <console@dis.uniroma1.it>                          #
#                                                                        #
##########################################################################


from PyQt5 import QtCore
from PyQt5 import QtWidgets

from eddy.core.clipboard import Clipboard
from eddy.core.commands.edges import CommandEdgeAdd
from eddy.core.commands.labels import CommandLabelMove
from eddy.core.commands.nodes import CommandNodeAdd
from eddy.core.commands.nodes import CommandNodeMove
from eddy.core.commands.nodes_2 import CommandProjetSetIRIPrefixesNodesDict
from eddy.core.commands.project import CommandProjectDisconnectSpecificSignals, CommandProjectConnectSpecificSignals
from eddy.core.datatypes.graphol import Item, Identity
from eddy.core.datatypes.misc import DiagramMode
from eddy.core.datatypes.qt import Font
from eddy.core.functions.graph import bfs
from eddy.core.functions.misc import snap, partition, first
from eddy.core.functions.signals import connect
from eddy.core.generators import GUID
from eddy.core.items.common import AbstractItem
from eddy.core.items.factory import ItemFactory
from eddy.core.items.nodes.common.base import OntologyEntityNode
from eddy.core.items.nodes.concept_iri import ConceptNode
from eddy.core.items.nodes.facet_iri import FacetNode
from eddy.core.items.nodes.literal import LiteralNode
from eddy.core.output import getLogger
<<<<<<< HEAD
=======
from eddy.core.items.common import AbstractItem

>>>>>>> 9e3d0cc1

LOGGER = getLogger()


class Diagram(QtWidgets.QGraphicsScene):
    """
    Extension of QtWidgets.QGraphicsScene which implements a single Graphol diagram.
    Additionally to built-in signals, this class emits:

    * sgnItemAdded: whenever an element is added to the Diagram.
    * sgnItemInsertionCompleted: whenever an item 'MANUAL' insertion process is completed.
    * sgnItemRemoved: whenever an element is removed from the Diagram.
    * sgnModeChanged: whenever the Diagram operational mode (or its parameter) changes.
    * sgnUpdated: whenever the Diagram has been updated in any of its parts.
    """
    GridSize = 10
    KeyMoveFactor = 10
    MinSize = 2000
    MaxSize = 1000000
    MinFontSize = 8
    MaxFontSize = 40
    SelectionRadius = 4

    sgnItemAdded = QtCore.pyqtSignal('QGraphicsScene', 'QGraphicsItem')
    sgnItemInsertionCompleted = QtCore.pyqtSignal('QGraphicsItem', int)
    sgnItemRemoved = QtCore.pyqtSignal('QGraphicsScene', 'QGraphicsItem')
    sgnModeChanged = QtCore.pyqtSignal(DiagramMode)
    sgnNodeIdentification = QtCore.pyqtSignal('QGraphicsItem')
    sgnUpdated = QtCore.pyqtSignal()

    def __init__(self, name, parent):
        """
        Initialize the diagram.
        :type name: str
        :type parent: Project
        """
        super().__init__(parent)

        self.factory = ItemFactory(self)
        self.guid = GUID(self)
        self.mode = DiagramMode.Idle
        self.modeParam = Item.Undefined
        self.name = name
        self.pasteX = Clipboard.PasteOffsetX
        self.pasteY = Clipboard.PasteOffsetY

        self.mo_Node = None
        self.mp_Data = None
        self.mp_Edge = None
        self.mp_Label = None
        self.mp_LabelPos = None
        self.mp_Node = None
        self.mp_NodePos = None
        self.mp_Pos = None

        settings = QtCore.QSettings()
        self.setFont(Font(font=self.font(), pixelSize=settings.value('diagram/fontsize', self.font().pixelSize(), int)))

        connect(self.sgnItemAdded, self.onItemAdded)
        connect(self.sgnItemRemoved, self.onItemRemoved)
        connect(self.sgnNodeIdentification, self.doNodeIdentification)

    #############################################
    #   FACTORY
    #################################

    @classmethod
    def create(cls, name, size, project):
        """
        Build and returns a new Diagram instance, using the given parameters.
        :type name: str
        :type size: int
        :type project: Project
        :rtype: Diagram
        """
        diagram = Diagram(name, project)
        diagram.setBackgroundBrush(QtCore.Qt.white)
        diagram.setSceneRect(QtCore.QRectF(-size / 2, -size / 2, size, size))
        diagram.setItemIndexMethod(Diagram.BspTreeIndex)
        return diagram

    #############################################
    #   PROPERTIES
    #################################

    @property
    def project(self):
        """
        Returns the project this diagram belongs to (alias for Diagram.parent()).
        :rtype: Project
        """
        return self.parent()

    @property
    def session(self):
        """
        Returns the session this diagram belongs to (alias for Diagram.project.parent()).
        :rtype: Session
        """
        return self.project.parent()

    #############################################
    #   EVENTS
    #################################

    def event(self, event: QtCore.QEvent) -> bool:
        """
        Executed when an event happens in the scene, before any specialized handler executes.
        :type event: QtCore.QEvent
        :rtype: bool
        """
        # This event is sent to itself by the scene every time the scene font property changes,
        # either directly (via setFont()) or indirectly (via QApplication::setFont()).
        # Here we cascade the event to all top-level widget items in the scene to have
        # them notified about the font change.
        if event.type() == QtCore.QEvent.FontChange:
            # CASCADE THE EVENT TO ALL TOP LEVEL ITEMS IN THE SCENE
            for item in self.items():
                self.sendEvent(item, event)
        return super().event(event)

    def dragEnterEvent(self, dragEvent):
        """
        Executed when a dragged element enters the scene area.
        :type dragEvent: QGraphicsSceneDragDropEvent
        """
        super().dragEnterEvent(dragEvent)
        if dragEvent.mimeData().hasFormat('text/plain'):
            dragEvent.setDropAction(QtCore.Qt.CopyAction)
            dragEvent.accept()
        else:
            dragEvent.ignore()

    def dragMoveEvent(self, dragEvent):
        """
        Executed when an element is dragged over the scene.
        :type dragEvent: QGraphicsSceneDragDropEvent
        """
        super().dragMoveEvent(dragEvent)
        if dragEvent.mimeData().hasFormat('text/plain'):
            dragEvent.setDropAction(QtCore.Qt.CopyAction)
            dragEvent.accept()
        else:
            dragEvent.ignore()

    # noinspection PyTypeChecker
    def dropEvent(self, dropEvent):
        """
        Executed when a dragged element is dropped on the diagram.
        :type dropEvent: QGraphicsSceneDragDropEvent
        """
        super().dropEvent(dropEvent)
        if dropEvent.mimeData().hasFormat('text/plain') and Item.valueOf(dropEvent.mimeData().text()):
            snapToGrid = self.session.action('toggle_grid').isChecked()
            #TODO
            nodeType = dropEvent.mimeData().text()
            if Item.ConceptIRINode <= int(dropEvent.mimeData().text()) <= Item.IndividualIRINode:
                #New node associated with IRI object
                #node = ConceptNode(diagram=self)
                node = self.factory.create(Item.valueOf(dropEvent.mimeData().text()))
                node.setPos(snap(dropEvent.scenePos(), Diagram.GridSize, snapToGrid))
                data = dropEvent.mimeData().data(dropEvent.mimeData().text())
                if not data:
                    #new element
                    if isinstance(node, FacetNode):
                        self.session.doOpenConstrainingFacetBuilder(node)
                    elif isinstance(node, OntologyEntityNode):
                        self.session.doOpenIRIBuilder(node)
                    elif isinstance(node, LiteralNode):
                        self.session.doOpenLiteralBuilder(node)
                else:
                    #copy of existing element (e.g. drag and drop from ontology explorer)
                    data_str = str(data, encoding='utf-8')
                    iri = self.project.getIRI(data_str)
                    node.iri = iri
                    self.doAddOntologyEntityNode(node)
                    node.doUpdateNodeLabel()
            else:
                #Old node type
                node = self.factory.create(Item.valueOf(dropEvent.mimeData().text()))
                data = dropEvent.mimeData().data(dropEvent.mimeData().text())
                iri = None

                if data is not None:
                    data_str = str(data, encoding='utf-8')
                    if data_str is not '':
                        data_comma_seperated = data_str.split(',')
                        iri = data_comma_seperated[0]
                        rc = data_comma_seperated[1]
                        txt = data_comma_seperated[2]
                        node.setText(txt)
                        node.remaining_characters = rc

                node.setPos(snap(dropEvent.scenePos(), Diagram.GridSize, snapToGrid))
                commands = []
                #node.emptyMethod()

                if iri is not None:
                    Duplicate_dict_1 = self.project.copy_IRI_prefixes_nodes_dictionaries(self.project.IRI_prefixes_nodes_dict, dict())
                    Duplicate_dict_2 = self.project.copy_IRI_prefixes_nodes_dictionaries(self.project.IRI_prefixes_nodes_dict, dict())
                    Duplicate_dict_1 = self.project.addIRINodeEntry(Duplicate_dict_1, iri, node)

                    if Duplicate_dict_1 is not None:
                        pass

                    #commands.append(CommandProjetSetIRIPrefixesNodesDict(self.project, Duplicate_dict_2, Duplicate_dict_1, [iri], None))
                commands.append(CommandNodeAdd(self, node))



                if any(commands):
                    self.session.undostack.beginMacro('node Add - {0}'.format(node.name))
                    for command in commands:
                        if command:
                            self.session.undostack.push(command)
                    self.session.undostack.endMacro()

            self.sgnItemInsertionCompleted.emit(node, dropEvent.modifiers())
            dropEvent.setDropAction(QtCore.Qt.CopyAction)
            dropEvent.accept()
        else:
            dropEvent.ignore()

    # noinspection PyTypeChecker
    def mousePressEvent(self, mouseEvent):
        """
        Executed when a mouse button is clicked on the scene.
        :type mouseEvent: QGraphicsSceneMouseEvent
        """
        self.project.colour_items_in_case_of_unsatisfiability_or_inconsistent_ontology()

        mouseModifiers = mouseEvent.modifiers()
        mouseButtons = mouseEvent.buttons()
        mousePos = mouseEvent.scenePos()

        if mouseButtons & QtCore.Qt.LeftButton:

            if self.mode is DiagramMode.NodeAdd:

                #############################################
                # NODE INSERTION
                #################################

                snapToGrid = self.session.action('toggle_grid').isChecked()
                node = self.factory.create(Item.valueOf(self.modeParam))
                node.setPos(snap(mousePos, Diagram.GridSize, snapToGrid))
                if isinstance(node, OntologyEntityNode):
                    self.session.doOpenIRIBuilder(node)
                elif isinstance(node, FacetNode):
                    self.session.doOpenConstrainingFacetBuilder(node)
                elif isinstance(node, LiteralNode):
                    self.session.doOpenLiteralBuilder(node)
                else:
                    self.session.undostack.push(CommandNodeAdd(self, node))
                self.sgnItemInsertionCompleted.emit(node, mouseEvent.modifiers())

            elif self.mode is DiagramMode.EdgeAdd:

                #############################################
                # EDGE INSERTION
                #################################

                node = first(self.items(mousePos, edges=False))
                if node:
                    edge = self.factory.create(Item.valueOf(self.modeParam), source=node)
                    edge.updateEdge(target=mousePos)
                    self.mp_Edge = edge
                    self.addItem(edge)

            else:

                # Execute super at first since this may change the diagram
                # mode: some actions are directly handle by graphics items
                # (i.e: edge breakpoint move, edge anchor move, node shape
                # resize) and we need to check whether any of them is being
                # performed before handling the even locally.
                super().mousePressEvent(mouseEvent)

                if self.mode is DiagramMode.Idle:

                    if mouseModifiers & QtCore.Qt.ShiftModifier:

                        #############################################
                        # LABEL MOVE
                        #################################

                        item = first(self.items(mousePos, nodes=False, edges=False, labels=True))
                        if item and item.isMovable():
                            self.clearSelection()
                            self.mp_Label = item
                            self.mp_LabelPos = item.pos()
                            self.mp_Pos = mousePos
                            self.setMode(DiagramMode.LabelMove)

                    else:

                        #############################################
                        # ITEM SELECTION
                        #################################

                        item = first(self.items(mousePos, labels=True))
                        if item:

                            if item.isLabel():
                                # If we are hitting a label, check whether the label
                                # is overlapping it's parent item and such item is
                                # also intersecting the current mouse position: if so,
                                # use the parent item as placeholder for the selection.
                                parent = item.parentItem()
                                items = self.items(mousePos)
                                item = parent if parent in items else None

                            if item:

                                if mouseModifiers & QtCore.Qt.ControlModifier:
                                    # CTRL => support item multi selection.
                                    item.setSelected(not item.isSelected())
                                else:
                                    if self.selectedItems():
                                        # Some elements have been already selected in the
                                        # diagram, during a previous mouse press event.
                                        if not item.isSelected():
                                            # There are some items selected but we clicked
                                            # on a node which is not currently selected, so
                                            # make this node the only selected one.
                                            self.clearSelection()
                                            item.setSelected(True)
                                    else:
                                        # No item (nodes or edges) is selected and we just
                                        # clicked on one so make sure to select this item and
                                        # because selectedItems() filters out item Label's,
                                        # clear out the selection on the diagram.
                                        self.clearSelection()
                                        item.setSelected(True)

                                # If we have some nodes selected we need to prepare data for a
                                # possible item move operation: we need to make sure to retrieve
                                # the node below the mouse cursor that will act as as mouse grabber
                                # to compute delta  movements for each component in the selection.
                                selected = self.selectedNodes()
                                if selected:
                                    self.mp_Node = first(self.items(mousePos, edges=False))
                                    if self.mp_Node:
                                        self.mp_NodePos = self.mp_Node.pos()
                                        self.mp_Pos = mousePos
                                        self.mp_Data = self.setupMove(selected)

    def mouseMoveEvent(self, mouseEvent):
        """
        Executed when then mouse is moved on the scene.
        :type mouseEvent: QGraphicsSceneMouseEvent
        """
        mouseButtons = mouseEvent.buttons()
        mousePos = mouseEvent.scenePos()

        if mouseButtons & QtCore.Qt.LeftButton:

            if self.mode is DiagramMode.EdgeAdd:

                #############################################
                # EDGE INSERTION
                #################################

                if self.isEdgeAdd():

                    statusBar = self.session.statusBar()
                    edge = self.mp_Edge
                    edge.updateEdge(target=mousePos)

                    previousNode = self.mo_Node
                    if previousNode:
                        previousNode.updateNode(selected=False)

                    currentNode = first(self.items(mousePos, edges=False, skip={edge.source}))
                    if currentNode:
                        self.mo_Node = currentNode
                        pvr = self.project.profile.checkEdge(edge.source, edge, currentNode)
                        currentNode.updateNode(selected=False, valid=pvr.isValid())
                        if not pvr.isValid():
                            statusBar.showMessage(pvr.message())
                        else:
                            statusBar.clearMessage()
                    else:
                        statusBar.clearMessage()
                        self.mo_Node = None
                        self.project.profile.reset()

            elif self.mode is DiagramMode.LabelMove:

                #############################################
                # LABEL MOVE
                #################################

                if self.isLabelMove():

                    snapToGrid = self.session.action('toggle_grid').isChecked()
                    point = self.mp_LabelPos + mousePos - self.mp_Pos
                    point = snap(point, Diagram.GridSize / 2, snapToGrid)
                    delta = point - self.mp_LabelPos
                    self.mp_Label.setPos(self.mp_LabelPos + delta)

            else:

                if self.mode is DiagramMode.Idle:
                    if self.mp_Node:
                        self.setMode(DiagramMode.NodeMove)

                if self.mode is DiagramMode.NodeMove:

                    #############################################
                    # ITEM MOVEMENT
                    #################################

                    if self.isNodeMove():

                        snapToGrid = self.session.action('toggle_grid').isChecked()
                        point = self.mp_NodePos + mousePos - self.mp_Pos
                        point = snap(point, Diagram.GridSize, snapToGrid)
                        delta = point - self.mp_NodePos
                        edges = set()

                        for edge, breakpoints in self.mp_Data['edges'].items():
                            for i in range(len(breakpoints)):
                                edge.breakpoints[i] = breakpoints[i] + delta

                        for node, data in self.mp_Data['nodes'].items():
                            edges |= set(node.edges)
                            node.setPos(data['pos'] + delta)
                            for edge, pos in data['anchors'].items():
                                node.setAnchor(edge, pos + delta)

                        for edge in edges:
                            edge.updateEdge()

        super().mouseMoveEvent(mouseEvent)

    def mouseReleaseEvent(self, mouseEvent):
        """
        Executed when the mouse is released from the scene.
        :type mouseEvent: QGraphicsSceneMouseEvent
        """
        self.project.colour_items_in_case_of_unsatisfiability_or_inconsistent_ontology()

        mouseModifiers = mouseEvent.modifiers()
        mouseButton = mouseEvent.button()
        mousePos = mouseEvent.scenePos()

        if mouseButton == QtCore.Qt.LeftButton:

            if self.mode is DiagramMode.EdgeAdd:

                #############################################
                # EDGE INSERTION
                #################################

                if self.isEdgeAdd():

                    edge = self.mp_Edge
                    edge.source.updateNode(selected=False)
                    currentNode = first(self.items(mousePos, edges=False, skip={edge.source}))
                    insertEdge = False

                    if currentNode:
                        currentNode.updateNode(selected=False)
                        pvr = self.project.profile.checkEdge(edge.source, edge, currentNode)
                        if pvr.isValid():
                            edge.target = currentNode
                            insertEdge = True


                    # We temporarily remove the item from the diagram and we perform the
                    # insertion using the undo command that will also emit the sgnItemAdded
                    # signal hence all the widgets will be notified of the edge insertion.
                    # We do this because while creating the edge we need to display it so the
                    # user knows what he is connecting, but we don't want to truly insert
                    # it till it's necessary (when the mouse is released and the validation
                    # confirms that the generated expression is a valid graphol expression).
                    self.removeItem(edge)

                    if insertEdge:
                        self.session.undostack.push(CommandEdgeAdd(self, edge))
                        edge.updateEdge()

                    self.clearSelection()
                    self.project.profile.reset()
                    statusBar = self.session.statusBar()
                    statusBar.clearMessage()

                    self.sgnItemInsertionCompleted.emit(edge, mouseModifiers)

            elif self.mode is DiagramMode.LabelMove:

                #############################################
                # LABEL MOVE
                #################################

                if self.isLabelMove():
                    pos = self.mp_Label.pos()
                    if self.mp_LabelPos != pos:
                        item = self.mp_Label.parentItem()
                        command = CommandLabelMove(self, item, self.mp_LabelPos, pos)
                        self.session.undostack.push(command)
                    self.setMode(DiagramMode.Idle)

            elif self.mode is DiagramMode.NodeMove:

                #############################################
                # ITEM MOVEMENT
                #################################

                if self.isNodeMove():
                    pos = self.mp_Node.pos()
                    if self.mp_NodePos != pos:
                        moveData = self.completeMove(self.mp_Data)
                        self.session.undostack.push(CommandNodeMove(self, self.mp_Data, moveData))
                    self.setMode(DiagramMode.Idle)

        elif mouseButton == QtCore.Qt.RightButton:

            if self.mode is not DiagramMode.SceneDrag:

                #############################################
                # CONTEXTUAL MENU
                #################################

                item = first(self.items(mousePos))
                if not item:
                    self.clearSelection()
                    items = []
                else:
                    items = self.selectedItems()
                    if item not in items:
                        self.clearSelection()
                        item.setSelected(True)
                        items = [item]

                self.mp_Pos = mousePos
                menu = self.session.mf.create(self, items, mousePos)
                menu.exec_(mouseEvent.screenPos())

        super().mouseReleaseEvent(mouseEvent)

        self.mo_Node = None
        self.mp_Data = None
        self.mp_Edge = None
        self.mp_Label = None
        self.mp_LabelPos = None
        self.mp_Node = None
        self.mp_NodePos = None
        self.mp_Pos = None

    #############################################
    #   SLOTS
    #################################

    @QtCore.pyqtSlot(OntologyEntityNode)
    def doAddOntologyEntityNode(self,node):
        """
        Add to this diagram a node identified by an IRI
        :type node: OntologyEntityNode
        """
        if node:
            command = CommandNodeAdd(self,node)
            self.session.undostack.beginMacro('node Add - {0}'.format(node.iri))
            if command:
                self.session.undostack.push(command)
            self.session.undostack.endMacro()
        #self.addItem(node)

    @QtCore.pyqtSlot(FacetNode)
    def doAddOntologyFacetNode(self, node):
        """
        Add to this diagram a node representing a Facet
        :type node: FacetNode
        """
        if node:
            command = CommandNodeAdd(self, node)
            self.session.undostack.beginMacro('node Add - {0}'.format(node.facet))
            if command:
                self.session.undostack.push(command)
            self.session.undostack.endMacro()

    @QtCore.pyqtSlot(LiteralNode)
    def doAddOntologyLiteralNode(self, node):
        """
        Add to this diagram a node representing a Literal
        :type node: FacetNode
        """
        if node:
            command = CommandNodeAdd(self, node)
            self.session.undostack.beginMacro('node Add - {0}'.format(node.literal))
            if command:
                self.session.undostack.push(command)
            self.session.undostack.endMacro()

    @QtCore.pyqtSlot('QGraphicsItem')
    def doNodeIdentification(self, node):
        """
        Perform node identification.
        :type node: AbstractNode
        """
        if Identity.Neutral in node.identities():

            func = lambda x: Identity.Neutral in x.identities()
            collection = bfs(source=node, filter_on_visit=func)
            generators = partition(func, collection)
            excluded = set()
            strong = set(generators[1])
            weak = set(generators[0])

            for node in weak:
                identification = node.identify()
                if identification:
                    strong = set.union(strong, identification[0])
                    strong = set.difference(strong, identification[1])
                    excluded = set.union(excluded, identification[2])

            computed = Identity.Neutral
            identities = set(x.identity() for x in strong)
            if identities:
                computed = first(identities)
                if len(identities) > 1:
                    computed = Identity.Unknown

            for node in weak - strong - excluded:
                node.setIdentity(computed)

    @QtCore.pyqtSlot('QGraphicsScene', 'QGraphicsItem')
    def onItemAdded(self, _, item):
        """
        Executed whenever a connection is created/removed.
        :type _: Diagram
        :type item: AbstractItem
        """
        # Send a font change event to the item to update its font
        self.sendEvent(item, QtCore.QEvent(QtCore.QEvent.FontChange))
        if item.isEdge():
            # Execute the node identification procedure only if one of the
            # endpoints we are connecting is currently identified as NEUTRAL.
            if (item.source.identity() is Identity.Neutral) ^ (item.target.identity() is Identity.Neutral):
                for node in (item.source, item.target):
                    self.sgnNodeIdentification.emit(node)

    @QtCore.pyqtSlot('QGraphicsScene', 'QGraphicsItem')
    def onItemRemoved(self, _, item):
        """
        Executed whenever a connection is created/removed.
        :type _: Diagram
        :type item: AbstractItem
        """
        if item.isEdge():
            # When an edge is removed we may be in the case where
            # the ontology is split into 2 subgraphs, hence we need
            # to run the identification procedure on the 2 subgraphs.
            for node in (item.source, item.target):
                self.sgnNodeIdentification.emit(node)

    #############################################
    #   INTERFACE
    #################################

    def addItem(self, item):
        """
        Add an item to the Diagram (will redraw the item to reflect its status).
        :type item: AbstractItem
        """
        super().addItem(item)#TODO a partire da questo momento item.diagram restituisce risultato diverso da None
        if item.isIRINode():
            item.connectSignals()
        if item.isNode():
            item.updateNode()

    @staticmethod
    def completeMove(moveData, offset=QtCore.QPointF(0, 0)):
        """
        Complete item movement, given initializated data for a collection of selected nodes.
        :type moveData: dict
        :type offset: QPointF
        :rtype: dict
        """
        return {
            'nodes': {
                node: {
                    'anchors': {k: v + offset for k, v in node.anchors.items()},
                    'pos': node.pos() + offset,
                } for node in moveData['nodes']},
            'edges': {x: [p + offset for p in x.breakpoints[:]] for x in moveData['edges']}
        }

    def edge(self, eid):
        """
        Returns the edge matching the given id or None if no edge is found.
        :type eid: str
        :rtype: AbstractEdge
        """
        return self.project.edge(self, eid)

    def edges(self):
        """
        Returns a collection with all the edges in the diagram.
        :rtype: set
        """
        return self.project.edges(self)

    def isEdgeAdd(self):
        """
        Returns True if an edge insertion is currently in progress, False otherwise.
        :rtype: bool
        """
        return self.mode is DiagramMode.EdgeAdd and self.mp_Edge is not None

    def isLabelMove(self):
        """
        Returns True if a label is currently being moved, False otherwise.
        :rtype: bool
        """
        return self.mode is DiagramMode.LabelMove and \
           self.mp_Label is not None and \
           self.mp_LabelPos is not None and \
           self.mp_Pos is not None

    def isNodeMove(self):
        """
        Returns True if a node(s) is currently being moved, False otherwise.
        :rtype: bool
        """
        return self.mode is DiagramMode.NodeMove and \
           self.mp_Data is not None and \
           self.mp_Node is not None and \
           self.mp_NodePos is not None and \
           self.mp_Pos is not None

    def isEmpty(self):
        """
        Returns True if this diagram containts no element, False otherwise.
        :rtype: bool
        """
        return len(self.project.items(self)) == 0

    def items(self, mixed=None, mode=QtCore.Qt.IntersectsItemShape, **kwargs):
        """
        Returns a collection of items ordered from TOP to BOTTOM.
        If no argument is supplied, an unordered list containing all the elements in the diagram is returned.
        :type mixed: T <= QPointF | QRectF | QPolygonF | QPainterPath
        :type mode: ItemSelectionMode
        :rtype: list
        """
        if mixed is None:
            items = super().items()
        elif isinstance(mixed, QtCore.QPointF):
            x = mixed.x() - (Diagram.SelectionRadius / 2)
            y = mixed.y() - (Diagram.SelectionRadius / 2)
            w = Diagram.SelectionRadius
            h = Diagram.SelectionRadius
            items = super().items(QtCore.QRectF(x, y, w, h), mode)
        else:
            items = super().items(mixed, mode)
        return sorted([
            x for x in items
                if (kwargs.get('nodes', True) and x.isNode() or
                    kwargs.get('edges', True) and x.isEdge() or
                    kwargs.get('labels', False) and x.isLabel()) and
                    x not in kwargs.get('skip', set())
        ], key=lambda i: i.zValue(), reverse=True)

    def nodes(self):
        """
        Returns a collection with all the nodes in the diagram.
        :rtype: set
        """
        return self.project.nodes(self)

    def node(self, nid):
        """
        Returns the node matching the given id or None if no node is found.
        :type nid: str
        :rtype: AbstractNode
        """
        return self.project.node(self, nid)

    def selectedEdges(self, filter_on_edges=lambda x: True):
        """
        Returns the edges selected in the diagram.
        :type filter_on_edges: callable
        :rtype: list
        """
        return [x for x in super().selectedItems() if x.isEdge() and filter_on_edges(x)]

    def selectedItems(self, filter_on_items=lambda x: True):
        """
        Returns the items selected in the diagram.
        :type filter_on_items: callable
        :rtype: list
        """
        return [x for x in super().selectedItems() if (x.isNode() or x.isEdge()) and filter_on_items(x)]

    def selectedNodes(self, filter_on_nodes=lambda x: True):
        """
        Returns the nodes selected in the diagram.
        :type filter_on_nodes: callable
        :rtype: list
        """
        return [x for x in super().selectedItems() if x.isNode() and filter_on_nodes(x)]

    def setMode(self, mode, param=None):
        """
        Set the operational mode.
        :type mode: DiagramMode
        :type param: Item
        """
        if self.mode != mode or self.modeParam != param:
            #LOGGER.debug('Diagram mode changed: mode=%s, param=%s', mode, param)
            self.mode = mode
            self.modeParam = param
            self.sgnModeChanged.emit(mode)

    @staticmethod
    def setupMove(selected):
        """
        Compute necessary data to initialize item movement, given a collection of selected nodes.
        :type selected: T <= list | tuple
        :rtype: dict
        """
        # Initialize movement data considering only
        # nodes which are involved in the selection.
        moveData = {
            'nodes': {
                node: {
                    'anchors': {k: v for k, v in node.anchors.items()},
                    'pos': node.pos(),
                } for node in selected},
            'edges': {}
        }
        # Figure out if the nodes we are moving are sharing edges:
        # if that's the case, move the edge together with the nodes
        # (which actually means moving the edge breakpoints).
        for node in moveData['nodes']:
            for edge in node.edges:
                if edge not in moveData['edges']:
                    if edge.other(node).isSelected():
                        moveData['edges'][edge] = edge.breakpoints[:]
        return moveData

    # noinspection PyTypeChecker
    def visibleRect(self, margin=0):
        """
        Returns a rectangle matching the area of visible items.
        :type margin: float
        :rtype: QtCore.QRectF
        """
        items = self.items()
        if items:
            x = set()
            y = set()
            for item in items:
                b = item.mapRectToScene(item.boundingRect())
                x.update({b.left(), b.right()})
                y.update({b.top(), b.bottom()})
            return QtCore.QRectF(QtCore.QPointF(min(x) - margin, min(y) - margin), QtCore.QPointF(max(x) + margin, max(y) + margin))
        return QtCore.QRectF()


class DiagramMalformedError(RuntimeError):
    """
    Raised whenever a given diagram is detected as malformed.
    This is not meant to be used as Syntax Error, but more to
    detect malformation problems like operator nodes with no input, etc.
    """
    def __init__(self, item, *args, **kwargs):
        """
        Initialize the exception.
        :type item: AbstractItem
        :type args: iterable
        :type kwargs: dict
        """
        super().__init__(*args, **kwargs)
        self.item = item


class DiagramNotFoundError(RuntimeError):
    """
    Raised whenever we are not able to find a diagram given its path.
    """
    pass


class DiagramNotValidError(RuntimeError):
    """
    Raised whenever a diagram appear to have an invalid structure.
    """
    pass


class DiagramParseError(RuntimeError):
    """
    Raised whenever it's not possible parse a Diagram out of a document.
    """
    pass<|MERGE_RESOLUTION|>--- conflicted
+++ resolved
@@ -32,7 +32,7 @@
 #                                                                        #
 ##########################################################################
 
-
+from PyQt5 import QtGui
 from PyQt5 import QtCore
 from PyQt5 import QtWidgets
 
@@ -41,8 +41,6 @@
 from eddy.core.commands.labels import CommandLabelMove
 from eddy.core.commands.nodes import CommandNodeAdd
 from eddy.core.commands.nodes import CommandNodeMove
-from eddy.core.commands.nodes_2 import CommandProjetSetIRIPrefixesNodesDict
-from eddy.core.commands.project import CommandProjectDisconnectSpecificSignals, CommandProjectConnectSpecificSignals
 from eddy.core.datatypes.graphol import Item, Identity
 from eddy.core.datatypes.misc import DiagramMode
 from eddy.core.datatypes.qt import Font
@@ -57,11 +55,7 @@
 from eddy.core.items.nodes.facet_iri import FacetNode
 from eddy.core.items.nodes.literal import LiteralNode
 from eddy.core.output import getLogger
-<<<<<<< HEAD
-=======
-from eddy.core.items.common import AbstractItem
-
->>>>>>> 9e3d0cc1
+
 
 LOGGER = getLogger()
 
