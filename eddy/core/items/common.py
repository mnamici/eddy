--- conflicted
+++ resolved
@@ -335,17 +335,8 @@
         y = self.pos().y() - self.boundingRect().height() / 2.0 + oldRect.height() / 2.0;
         self.setPos(QPointF(x, y));
         '''
-        # COMPUTE POSITION DISPLACEMENT (TO PRESERVE ALIGNMENT)
-
-        bbox = QtGui.QFontMetrics(self.font()).boundingRect(self.text())
-        nbbox = QtGui.QFontMetrics(font).boundingRect(self.text())
-        dx = (bbox.width() - nbbox.width()) / 2
-        dy = (bbox.height() - nbbox.height()) / 2
         # UPDATE THE DOCUMENT FONT AND ADJUST ITEM SIZE AND POSITION
         self.setFont(font)
-        self.adjustSize()
-        self.moveBy(dx, dy)
-
         super().setFont(font)
 
     #############################################
@@ -364,19 +355,6 @@
         :type event: QtCore.QEvent
         :rtype: bool
         """
-<<<<<<< HEAD
-        '''
-        if event.type() == QtCore.QEvent.FontChange and not self.customFont:
-            # COMPUTE POSITION DISPLACEMENT (TO PRESERVE ALIGNMENT)
-            bbox = QtGui.QFontMetrics(self.font()).boundingRect(self.text())
-            nbbox = QtGui.QFontMetrics(self.diagram.font()).boundingRect(self.text())
-            dx = (bbox.width() - nbbox.width()) / 2
-            dy = (bbox.height() - nbbox.height()) / 2
-            # UPDATE THE DOCUMENT FONT AND ADJUST ITEM SIZE AND POSITION
-            self.setFont(Font(font=self.diagram.font(), weight=Font.Light))
-            self.adjustSize()
-            self.moveBy(dx, dy)
-=======
         if event.type() == QtCore.QEvent.FontChange:
             nfont = Font(font=self.diagram.font(), weight=Font.Light)
             if self.font() != nfont:
@@ -385,11 +363,9 @@
                 self.setFont(nfont)
                 self.setAlignment(self.alignment())
                 self.setPos(npos)
->>>>>>> 0cc2de8f
             # CASCADE THE EVENT TO EACH CHILD ITEM
             for item in self.childItems():
                 self.diagram.sendEvent(item, event)
-        '''
         return super().sceneEvent(event)
 
     def focusInEvent(self, focusEvent):
@@ -822,4 +798,4 @@
         Set the brush used to draw the shape.
         :type pen: QPen
         """
-        self._pen = pen+        self._pen = pen
