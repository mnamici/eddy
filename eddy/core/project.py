--- conflicted
+++ resolved
@@ -31,7 +31,8 @@
 #     - Marco Console <console@dis.uniroma1.it>                          #
 #                                                                        #
 ##########################################################################
-from PyQt5.QtCore import QObject
+
+
 from rfc3987 import parse
 
 from PyQt5 import QtCore
@@ -1572,7 +1573,7 @@
             return set(self[K_NODE][diagram.name].values())
         except (KeyError, TypeError):
             return set()
-    
+
 
 
     def removeItem(self, diagram, item):
@@ -2248,10 +2249,6 @@
         conflicts = dict()
         resolutions = dict()
 
-<<<<<<< HEAD
-        for item, name in self.other.metas():
-            QtCore.QCoreApplication.processEvents()
-=======
         """
         project_diags = self.project.diagrams()
         other_diags = self.other.diagrams()
@@ -2303,8 +2300,7 @@
         """
 
         for item, name in self.other.metas():
-
->>>>>>> 9e3d0cc1
+            QtCore.QCoreApplication.processEvents()
             if name not in self.all_names_in_selected_diagrams:
                 continue
 
