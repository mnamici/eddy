# -*- coding: utf-8 -*-

##########################################################################
#                                                                        #
#  Eddy: a graphical editor for the specification of Graphol ontologies  #
#  Copyright (C) 2015 Daniele Pantaleone <danielepantaleone@me.com>      #
#                                                                        #
#  This program is free software: you can redistribute it and/or modify  #
#  it under the terms of the GNU General Public License as published by  #
#  the Free Software Foundation, either version 3 of the License, or     #
#  (at your option) any later version.                                   #
#                                                                        #
#  This program is distributed in the hope that it will be useful,       #
#  but WITHOUT ANY WARRANTY; without even the implied warranty of        #
#  MERCHANTABILITY or FITNESS FOR A PARTICULAR PURPOSE. See the          #
#  GNU General Public License for more details.                          #
#                                                                        #
#  You should have received a copy of the GNU General Public License     #
#  along with this program. If not, see <http://www.gnu.org/licenses/>.  #
#                                                                        #
#  #####################                          #####################  #
#                                                                        #
#  Graphol is developed by members of the DASI-lab group of the          #
#  Dipartimento di Ingegneria Informatica, Automatica e Gestionale       #
#  A.Ruberti at Sapienza University of Rome: http://www.dis.uniroma1.it  #
#                                                                        #
#     - Domenico Lembo <lembo@dis.uniroma1.it>                           #
#     - Valerio Santarelli <santarelli@dis.uniroma1.it>                  #
#     - Domenico Fabio Savo <savo@dis.uniroma1.it>                       #
#     - Daniele Pantaleone <pantaleone@dis.uniroma1.it>                  #
#     - Marco Console <console@dis.uniroma1.it>                          #
#                                                                        #
##########################################################################


import os

from PyQt5 import QtCore, QtXmlPatterns
from PyQt5 import QtGui
from PyQt5 import QtWidgets

from eddy import WORKSPACE
from eddy.core.exporters.graphol import GrapholProjectExporter
from eddy.core.exporters.graphol_iri import GrapholIRIProjectExporter
from eddy.core.functions.fsystem import isdir
from eddy.core.functions.misc import isEmpty, rstrip
from eddy.core.functions.path import expandPath, isPathValid
from eddy.core.functions.signals import connect
from eddy.core.owl import IRI, IllegalNamespaceError
from eddy.core.profiles.owl2 import OWL2Profile
from eddy.core.project import Project
from eddy.ui.fields import StringField


class NewProjectDialog(QtWidgets.QDialog):
    """
    This class is used to display a modal window to enter new project specific data.
    """
    def __init__(self, parent=None):
        """
        Initialize the project dialog.
        :type parent: QWidget
        """
        super().__init__(parent)

        #############################################
        # FORM AREA
        #################################

        settings = QtCore.QSettings()

        self.workspace = expandPath(settings.value('workspace/home', WORKSPACE, str))
        self.workspace = '{0}{1}'.format(rstrip(self.workspace, os.path.sep), os.path.sep)

        self.nameLabel = QtWidgets.QLabel(self)
<<<<<<< HEAD
        self.nameLabel.setText('Name')
=======
        self.nameLabel.setFont(Font('Roboto', 12))
        self.nameLabel.setText('Project name')
>>>>>>> 9e3d0cc1
        self.nameField = StringField(self)
        self.nameField.setMinimumWidth(400)
        self.nameField.setMaxLength(64)

<<<<<<< HEAD
        """
        self.prefixLabel = QtWidgets.QLabel(self)
        self.prefixLabel.setText('Prefix')
        self.prefixField = StringField(self)
        self.prefixField.setMinimumWidth(400)
        """
        self.prefixesLabel = QtWidgets.QLabel(self)
        self.prefixesLabel.setText('Prefix')
        self.prefixesField = StringField(self)
        self.prefixesField.setMinimumWidth(400)

        self.iriLabel = QtWidgets.QLabel(self)
        self.iriLabel.setText('IRI')
=======
        self.iriLabel = QtWidgets.QLabel(self)
        self.iriLabel.setFont(Font('Roboto', 12))
        self.iriLabel.setText('Ontology IRI')
>>>>>>> 9e3d0cc1
        self.iriField = StringField(self)
        self.iriField.setMinimumWidth(400)

        self.prefixLabel = QtWidgets.QLabel(self)
        self.prefixLabel.setFont(Font('Roboto', 12))
        self.prefixLabel.setText('Ontology prefix')
        self.prefixField = StringField(self)
        self.prefixField.setFont(Font('Roboto', 12))
        self.prefixField.setMinimumWidth(400)

        connect(self.prefixField.textChanged, self.doAcceptForm)
        #connect(self.prefixesField.textChanged, self.doAcceptForm)
        connect(self.iriField.textChanged, self.doAcceptForm)
        connect(self.nameField.textChanged, self.doAcceptForm)
        connect(self.nameField.textChanged, self.onNameFieldChanged)

        self.pathLabel = QtWidgets.QLabel(self)
        self.pathLabel.setText('Location')
        self.pathField = StringField(self)
        self.pathField.setMinimumWidth(400)
        self.pathField.setReadOnly(True)
        self.pathField.setFocusPolicy(QtCore.Qt.NoFocus)
        self.pathField.setValue(self.workspace)

        spacer = QtWidgets.QFrame()
        spacer.setFrameShape(QtWidgets.QFrame.HLine)
        spacer.setFrameShadow(QtWidgets.QFrame.Sunken)

        self.formWidget = QtWidgets.QWidget(self)
        self.formLayout = QtWidgets.QFormLayout(self.formWidget)
        self.formLayout.addRow(self.nameLabel, self.nameField)
        self.formLayout.addRow(self.iriLabel, self.iriField)
        self.formLayout.addRow(self.prefixLabel, self.prefixField)
        self.formLayout.addWidget(spacer)
        self.formLayout.addRow(self.pathLabel, self.pathField)

        #############################################
        # CONFIRMATION AREA
        #################################

        self.confirmationBox = QtWidgets.QDialogButtonBox(QtCore.Qt.Horizontal, self)
        self.confirmationBox.addButton(QtWidgets.QDialogButtonBox.Ok)
        self.confirmationBox.addButton(QtWidgets.QDialogButtonBox.Cancel)
        self.confirmationBox.setContentsMargins(10, 0, 10, 10)
        self.confirmationBox.button(QtWidgets.QDialogButtonBox.Ok).setEnabled(False)

        #############################################
        # SETUP DIALOG LAYOUT
        #################################

        self.caption = QtWidgets.QLabel(self)
        self.caption.setContentsMargins(8, 0, 8, 0)
        self.caption.setProperty('class', 'invalid')
        self.caption.setVisible(False)

        self.gridLayout = QtWidgets.QVBoxLayout(self)
        self.gridLayout.setContentsMargins(0, 0, 0, 0)
        self.gridLayout.addWidget(self.formWidget)
        self.gridLayout.addWidget(self.caption)
        self.gridLayout.addWidget(self.confirmationBox, 0, QtCore.Qt.AlignRight)

        self.setFixedSize(self.sizeHint())
        self.setWindowIcon(QtGui.QIcon(':/icons/128/ic_eddy'))
        self.setWindowTitle('New project')

        connect(self.confirmationBox.accepted, self.accept)
        connect(self.confirmationBox.rejected, self.reject)

    #############################################
    #   INTERFACE
    #################################

    def iri(self):
        """
        Returns the value of the iri field (trimmed).
        :rtype: str
        """
        return self.iriField.value()

    def name(self):
        """
        Returns the value of the name field (trimmed).
        :rtype: str
        """
        return self.nameField.value()

    def path(self):
        """
        Returns the value of the path field (expanded).
        :rtype: str
        """
        return expandPath('{}{}'.format(self.workspace,self.nameField.value()))
        #return expandPath(self.pathField.value())


    def prefix(self):
        """
        Returns the value of the prefix field (trimmed).
        :rtype: str
        """
        return self.prefixField.value()

    #############################################
    # SLOTS
    #################################
    @QtCore.pyqtSlot()
    def accept(self):
        """
        Accept the project form and creates a new empty project.
        """
        #project = Project(name=self.name(), path=self.path(), prefix=self.prefix(), iri=self.iri(), profile=OWL2Profile())
        project = Project(name=self.name(), path=self.path(), profile=OWL2Profile(), ontologyIRI=self.iri(), ontologyPrefix=str(self.prefix()).strip())
        #worker = GrapholProjectExporter(project)
        worker = GrapholIRIProjectExporter(project)
        worker.run()
        super().accept()

    @QtCore.pyqtSlot()
    def doAcceptForm(self):
        """
        Validate project settings.
        """
        caption = ''
        enabled = True

        #############################################
        # CHECK NAME
        #################################

        if not self.name():
            caption = ''
            enabled = False
        else:
            if isdir(self.path()):
                caption = "Project '{0}' already exists!".format(self.name())
                enabled = False
            elif not isPathValid(self.path()):
                caption = "'{0}' is not a valid project name!".format(self.name())
                enabled = False

        #############################################
        # CHECK PREFIX
        #################################

        if enabled:
            if not self.prefix():
                caption = ''
                enabled = False
            elif self.prefix() and not QtXmlPatterns.QXmlName.isNCName(str(self.prefix()).strip()):
                caption = 'Please insert a legal prefix'
                enabled = False


        #############################################
        # CHECK IRI
        #################################

        if enabled:
            if not self.iri():
                caption = ''
                enabled = False
            else:
                try:
                    iriObj = IRI(self.iri())
                except IllegalNamespaceError:
                    caption = 'Please insert a legal IRI'
                    enabled = False

        self.caption.setText(caption)
        self.caption.setVisible(not isEmpty(caption))
        self.confirmationBox.button(QtWidgets.QDialogButtonBox.Ok).setEnabled(enabled)
        self.setFixedSize(self.sizeHint())

    @QtCore.pyqtSlot(str)
    def onNameFieldChanged(self, name):
        """
        Update the project location field to reflect the new project name.
        :type name: str
        """
        self.pathField.setValue('{0}{1}'.format(self.workspace, name.strip()))<|MERGE_RESOLUTION|>--- conflicted
+++ resolved
@@ -73,43 +73,19 @@
         self.workspace = '{0}{1}'.format(rstrip(self.workspace, os.path.sep), os.path.sep)
 
         self.nameLabel = QtWidgets.QLabel(self)
-<<<<<<< HEAD
-        self.nameLabel.setText('Name')
-=======
-        self.nameLabel.setFont(Font('Roboto', 12))
         self.nameLabel.setText('Project name')
->>>>>>> 9e3d0cc1
         self.nameField = StringField(self)
         self.nameField.setMinimumWidth(400)
         self.nameField.setMaxLength(64)
 
-<<<<<<< HEAD
-        """
-        self.prefixLabel = QtWidgets.QLabel(self)
-        self.prefixLabel.setText('Prefix')
-        self.prefixField = StringField(self)
-        self.prefixField.setMinimumWidth(400)
-        """
-        self.prefixesLabel = QtWidgets.QLabel(self)
-        self.prefixesLabel.setText('Prefix')
-        self.prefixesField = StringField(self)
-        self.prefixesField.setMinimumWidth(400)
-
         self.iriLabel = QtWidgets.QLabel(self)
-        self.iriLabel.setText('IRI')
-=======
-        self.iriLabel = QtWidgets.QLabel(self)
-        self.iriLabel.setFont(Font('Roboto', 12))
         self.iriLabel.setText('Ontology IRI')
->>>>>>> 9e3d0cc1
         self.iriField = StringField(self)
         self.iriField.setMinimumWidth(400)
 
         self.prefixLabel = QtWidgets.QLabel(self)
-        self.prefixLabel.setFont(Font('Roboto', 12))
         self.prefixLabel.setText('Ontology prefix')
         self.prefixField = StringField(self)
-        self.prefixField.setFont(Font('Roboto', 12))
         self.prefixField.setMinimumWidth(400)
 
         connect(self.prefixField.textChanged, self.doAcceptForm)
